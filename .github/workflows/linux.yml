--- conflicted
+++ resolved
@@ -32,10 +32,6 @@
         - {compiler: gcc, version: '11'}
         - {compiler: gcc, version: '12'}
         - {compiler: gcc, version: '13'}
-<<<<<<< HEAD
-=======
-        - {compiler: gcc, version: '13'}
->>>>>>> 5ca0be08
         - {compiler: gcc, version: '14'}
 
     # Steps represent a sequence of tasks that will be executed as part of the job

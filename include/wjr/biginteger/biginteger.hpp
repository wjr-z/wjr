/**
 * @file biginteger.hpp
 * @author wjr
 * @brief
 * @version 0.2
 * @date 2025-03-16
 * @todo
 * 1. Add more attributes to help the compiler optimize to zero overhead.
 * Such as unsigned biginteger, fixed size biginteger.
 * 2. Optimize reserve. For example, A = B + C, if A is restrict, then there's no need to memcpy if
 * A need to reserve.
 * 3. Optimization of constant value.
 * 4. Use dispatch to optimize compile and binary size.
 *
 * @copyright Copyright (c) 2024
 *
 */

#ifndef WJR_BIGINTEGER_BIGINTEGER_HPP__
#define WJR_BIGINTEGER_BIGINTEGER_HPP__

#include <istream>

#include <wjr/biginteger/detail.hpp>
#include <wjr/format/ostream_insert.hpp>
#include <wjr/math.hpp>
#include <wjr/optional.hpp>
#include <wjr/span.hpp>
#include <wjr/vector.hpp>

#include <fmt/format.h>

namespace wjr {

namespace biginteger_detail {

/**
 * @brief Remove leading zeros.
 *
 */
WJR_PURE inline WJR_CONSTEXPR20 uint32_t normalize(const uint64_t *ptr, uint32_t n) noexcept {
    return static_cast<uint32_t>(reverse_find_not_n(ptr, 0, n));
}

} // namespace biginteger_detail

class default_biginteger_size_reference {
public:
    default_biginteger_size_reference() = delete;
    default_biginteger_size_reference(const default_biginteger_size_reference &) = delete;
    default_biginteger_size_reference(default_biginteger_size_reference &&) = default;
    default_biginteger_size_reference &
    operator=(const default_biginteger_size_reference &) = delete;
    default_biginteger_size_reference &operator=(default_biginteger_size_reference &&) = default;
    ~default_biginteger_size_reference() = default;

    constexpr explicit default_biginteger_size_reference(int32_t &size) noexcept : m_size(&size) {}

    constexpr default_biginteger_size_reference &operator=(uint32_t size) noexcept {
        *m_size = __fast_negate_with<int32_t>(*m_size, to_signed(size));
        return *this;
    }

    constexpr operator uint32_t() const noexcept { return __fast_abs(*m_size); }

    constexpr default_biginteger_size_reference &operator++() noexcept {
        *m_size = __fast_increment(*m_size);
        return *this;
    }

    constexpr default_biginteger_size_reference &operator--() noexcept {
        *m_size = __fast_decrement(*m_size);
        return *this;
    }

    constexpr default_biginteger_size_reference &operator+=(uint32_t size) noexcept {
        *m_size = __fast_add(*m_size, size);
        return *this;
    }

    constexpr default_biginteger_size_reference &operator-=(uint32_t size) noexcept {
        *m_size = __fast_sub(*m_size, size);
        return *this;
    }

private:
    int32_t *m_size;
};

/// @private
template <>
struct __unref_wrapper_helper<default_biginteger_size_reference> {
    using type = uint32_t &;
};

/**
 * @brief data_type of biginteger
 *
 * @details View the data of biginteger. Used for type erasure. Manage memory
 * allocation and release on your own.
 *
 */
struct biginteger_data {
    constexpr uint64_t *data() noexcept { return m_data; }
    constexpr const uint64_t *data() const noexcept { return m_data; }

    constexpr uint32_t size() const noexcept { return __fast_abs(m_size); }
    constexpr uint32_t capacity() const noexcept { return m_capacity; }

    constexpr bool empty() const noexcept { return m_size == 0; }
    constexpr bool is_negate() const noexcept { return m_size < 0; }

    constexpr int32_t get_ssize() const noexcept { return m_size; }

<<<<<<< HEAD
    constexpr uint64_t *data() noexcept { return m_data; }
    void set_ssize(int32_t size) noexcept {
=======
    constexpr void set_ssize(int32_t size) noexcept {
>>>>>>> 6e645d2c
        WJR_ASSERT_ASSUME_L2(__fast_abs(size) <= m_capacity);
        m_size = size;
    }

    uint64_t *m_data = nullptr;
    int32_t m_size = 0;
    uint32_t m_capacity = 0;
};

/**
 * @struct default_biginteger_data
 * @brief The data structure for biginteger
 *
 */
template <typename Alloc, typename Mybase, typename IsReallocatable>
class __default_biginteger_vector_storage : private biginteger_data {
    using _Alty = typename std::allocator_traits<Alloc>::template rebind_alloc<uint64_t>;
    using _Alty_traits = std::allocator_traits<_Alty>;

    template <typename _Mybase, typename _Tag, typename _Enable>
    friend struct container_of_fn;

public:
    using value_type = uint64_t;
    using pointer = typename _Alty_traits::pointer;
    using const_pointer = typename _Alty_traits::const_pointer;
    using size_type = uint32_t;
    using difference_type = int32_t;
    using allocator_type = Alloc;
    using storage_traits_type = vector_storage_traits<uint64_t, Alloc>;
    using is_reallocatable = IsReallocatable;

    __default_biginteger_vector_storage() = default;

    __default_biginteger_vector_storage(const __default_biginteger_vector_storage &) = delete;
    __default_biginteger_vector_storage(__default_biginteger_vector_storage &&) noexcept = delete;
    __default_biginteger_vector_storage &
    operator=(const __default_biginteger_vector_storage &) = delete;
    __default_biginteger_vector_storage &operator=(__default_biginteger_vector_storage &&) = delete;

    ~__default_biginteger_vector_storage() = default;

    void deallocate_nonnull(_Alty &al) noexcept {
        WJR_ASSERT_ASSUME_L2(data() != nullptr);
        WJR_ASSERT_ASSUME_L2(capacity() != 0);
        al.deallocate(data(), capacity());
    }

    void deallocate(_Alty &al) noexcept {
        if (data() != nullptr) {
            deallocate_nonnull(al);
        }
    }

    void destroy_and_deallocate(_Alty &al) noexcept {
        if (data() != nullptr) {
            destroy_n_using_allocator(data(), (size_type)size(), al);
            deallocate_nonnull(al);
        }
    }

    void uninitialized_construct(Mybase &other, size_type size, size_type capacity,
                                 _Alty &al) noexcept(noexcept(allocate_at_least(al, capacity))) {
        const auto result = allocate_at_least(al, capacity);

        other.m_data = result.ptr;
        other.m_size = __fast_negate_with<int32_t>(this->m_size, size);
        other.m_capacity = static_cast<size_type>(result.count);
    }

    void take_storage(Mybase &other, _Alty &) noexcept {
        *__get_data() = *other.__get_data();
        other.m_data = nullptr;
    }

    void swap_storage(Mybase &other, _Alty &) noexcept {
        std::swap(*__get_data(), *other.__get_data());
    }

    WJR_PURE default_biginteger_size_reference size() noexcept {
        return default_biginteger_size_reference(this->m_size);
    }

    WJR_PURE constexpr size_type size() const noexcept { return biginteger_data::size(); }
    WJR_PURE constexpr size_type capacity() const noexcept { return biginteger_data::capacity(); }

    WJR_PURE constexpr pointer data() noexcept { return biginteger_data::data(); }
    WJR_PURE constexpr const_pointer data() const noexcept { return biginteger_data::data(); }

    // extension

    constexpr int32_t get_ssize() const noexcept { return biginteger_data::get_ssize(); }

    template <typename T>
    void set_ssize(T size) = delete;
    void set_ssize(int32_t size) noexcept { m_storage.set_ssize(size); }

<<<<<<< HEAD
    biginteger_data *__get_data() noexcept { return std::addressof(m_storage); }
    const biginteger_data *__get_data() const noexcept { return std::addressof(m_storage); }
=======
    constexpr void set_ssize(int32_t size) noexcept { biginteger_data::set_ssize(size); }

    constexpr biginteger_data *__get_data() noexcept {
        return static_cast<biginteger_data *>(this);
    }
>>>>>>> 6e645d2c

    constexpr const biginteger_data *__get_data() const noexcept {
        return static_cast<const biginteger_data *>(this);
    }
};

/**
 * @struct default_biginteger_data
 * @brief The data structure for biginteger
 *
 */
template <typename Alloc>
class default_biginteger_vector_storage
    : public __default_biginteger_vector_storage<Alloc, default_biginteger_vector_storage<Alloc>,
                                                 std::true_type> {};

template <typename Alloc>
struct get_relocate_mode<default_biginteger_vector_storage<Alloc>> {
    static constexpr relocate_t value = relocate_t::trivial;
};

template <typename Alloc>
class fixed_biginteger_vector_storage
    : public __default_biginteger_vector_storage<Alloc, fixed_biginteger_vector_storage<Alloc>,
                                                 std::false_type> {};

template <typename Alloc>
struct get_relocate_mode<fixed_biginteger_vector_storage<Alloc>> {
    static constexpr relocate_t value = relocate_t::trivial;
};

template <typename Storage>
class basic_biginteger;

template <typename Alloc = std::allocator<uint64_t>>
using default_biginteger = basic_biginteger<default_biginteger_vector_storage<Alloc>>;

using biginteger = default_biginteger<>;
using stack_biginteger = default_biginteger<weak_stack_allocator<uint64_t>>;

template <typename Alloc = std::allocator<uint64_t>>
using default_fixed_biginteger = basic_biginteger<fixed_biginteger_vector_storage<Alloc>>;

using fixed_biginteger = default_fixed_biginteger<>;
using fixed_stack_biginteger = default_fixed_biginteger<weak_stack_allocator<uint64_t>>;

using default_biginteger_storage = default_biginteger_vector_storage<std::allocator<uint64_t>>;

WJR_INTRINSIC_CONSTEXPR biginteger_data make_biginteger_data(span<const uint64_t> sp) noexcept {
    return biginteger_data{const_cast<uint64_t *>(sp.data()), static_cast<int32_t>(sp.size()), 0};
}

struct biginteger_dispatch_table;

template <typename T>
struct biginteger_dispatch_static_table;

class biginteger_dispatcher {
public:
    template <typename T>
    constexpr biginteger_dispatcher(T *p) noexcept
        : ptr(p->__get_data()), v_table(&biginteger_dispatch_static_table<T>::table) {}

    WJR_CONSTEXPR20 biginteger_dispatcher(enable_default_constructor_t) noexcept : ptr(nullptr) {}

    biginteger_dispatcher() = delete;
    biginteger_dispatcher(const biginteger_dispatcher &) = default;
    biginteger_dispatcher(biginteger_dispatcher &&) = default;
    biginteger_dispatcher &operator=(const biginteger_dispatcher &) = default;
    biginteger_dispatcher &operator=(biginteger_dispatcher &&) = default;

    constexpr biginteger_data *raw() const noexcept { return ptr; }
    constexpr bool has_value() const noexcept { return ptr != nullptr; }

    constexpr uint64_t *data() noexcept { return ptr->data(); }
    constexpr const uint64_t *data() const noexcept { return ptr->data(); }

    constexpr uint32_t size() const noexcept { return ptr->size(); }
    constexpr uint32_t capacity() const noexcept { return ptr->capacity(); }

    constexpr bool empty() const noexcept { return ptr->empty(); }
    constexpr bool is_negate() const noexcept { return ptr->is_negate(); }

    constexpr int32_t get_ssize() const noexcept { return ptr->get_ssize(); }

    void set_ssize(int32_t size) const noexcept { ptr->set_ssize(size); }

    inline void reserve(uint32_t size) const;
    inline void clear_if_reserved(uint32_t size) const;
    inline void clear() const;

    inline biginteger_dispatcher construct_reserve(uint32_t n, unique_stack_allocator *al) const;

    inline void destroy() const;
    inline void move_assign(biginteger_data *rhs) const;

private:
    biginteger_data *ptr;
    const biginteger_dispatch_table *v_table;
};

struct biginteger_dispatch_table {
    void (*reserve)(biginteger_data *, uint32_t);
    void (*clear_if_reserved)(biginteger_data *, uint32_t);
    void (*clear)(biginteger_data *);
    biginteger_dispatcher (*construct_reserve)(biginteger_data *, uint32_t,
                                               unique_stack_allocator *);
    void (*destroy)(biginteger_data *);
    void (*move_assign)(biginteger_data *, biginteger_data *);
};

void biginteger_dispatcher::reserve(uint32_t size) const { v_table->reserve(ptr, size); }
void biginteger_dispatcher::clear_if_reserved(uint32_t size) const {
    v_table->clear_if_reserved(ptr, size);
}
void biginteger_dispatcher::clear() const { v_table->clear(ptr); }

biginteger_dispatcher biginteger_dispatcher::construct_reserve(uint32_t n,
                                                               unique_stack_allocator *al) const {
    return v_table->construct_reserve(ptr, n, al);
}

void biginteger_dispatcher::destroy() const { v_table->destroy(ptr); }
void biginteger_dispatcher::move_assign(biginteger_data *rhs) const {
    v_table->move_assign(ptr, rhs);
}

template <typename T>
struct biginteger_dispatch_static_table {
    static constexpr biginteger_dispatch_table table = {
        [](biginteger_data *data, uint32_t n) { container_of<T>(*data).reserve(n); },
        [](biginteger_data *data, uint32_t n) { container_of<T>(*data).clear_if_reserved(n); },
        [](biginteger_data *data) { container_of<T>(*data).clear(); },
        [](biginteger_data *data, uint32_t n, unique_stack_allocator *al) -> biginteger_dispatcher {
            auto &dst = container_of<T>(*data);
            T *tmp = static_cast<T *>(al->allocate(sizeof(T)));
            wjr::construct_at(tmp, dst.get_growth_capacity(dst.capacity(), n), in_place_reserve,
                              dst.get_allocator());
            return biginteger_dispatcher(tmp);
        },
        [](biginteger_data *data) { std::destroy_at(std::addressof(container_of<T>(*data))); },
        [](biginteger_data *lhs, biginteger_data *rhs) {
            container_of<T>(*lhs) = std::move(container_of<T>(*rhs));
        }};
};

namespace biginteger_detail {

// const basic_biginteger<Storage>* don't need to get allocator
// use const Storage* instead of const basic_biginteger<Storage>*

/// @private
template <typename S>
WJR_CONST bool __equal_pointer(const basic_biginteger<S> *lhs,
                               const basic_biginteger<S> *rhs) noexcept {
    return lhs == rhs;
}

/// @private
template <typename S0, typename S1>
WJR_CONST bool __equal_pointer(const basic_biginteger<S0> *,
                               const basic_biginteger<S1> *) noexcept {
    return false;
}

/// @private
template <typename S>
WJR_PURE bool __equal_pointer(const basic_biginteger<S> *lhs, const biginteger_data *rhs) noexcept {
    return lhs->__get_data() == rhs;
}

/// @private
template <typename S>
WJR_PURE bool __equal_pointer(const biginteger_data *lhs, const basic_biginteger<S> *rhs) noexcept {
    return lhs == rhs->__get_data();
}

/// @private
WJR_CONST inline bool __equal_pointer(const biginteger_data *lhs,
                                      const biginteger_data *rhs) noexcept {
    return lhs == rhs;
}

template <bool Check>
WJR_ALL_NONNULL from_chars_result<const char *>
__from_chars_impl(const char *first, const char *last, biginteger_dispatcher dst,
                  unsigned int base) noexcept;

extern template from_chars_result<const char *>
__from_chars_impl<false>(const char *first, const char *last, biginteger_dispatcher dst,
                         unsigned int base) noexcept;

extern template from_chars_result<const char *> __from_chars_impl<true>(const char *first,
                                                                        const char *last,
                                                                        biginteger_dispatcher dst,
                                                                        unsigned int base) noexcept;

/// @private
template <bool Check, typename S>
WJR_ALL_NONNULL from_chars_result<const char *>
__from_chars_impl(const char *first, const char *last, basic_biginteger<S> *dst,
                  unsigned int base) noexcept {
    return __from_chars_impl<Check>(first, last, biginteger_dispatcher(dst), base);
}

/// @private
WJR_PURE inline int32_t __compare_impl(const biginteger_data *lhs,
                                       const biginteger_data *rhs) noexcept;

/// @private
WJR_PURE inline int32_t __compare_ui_impl(const biginteger_data *lhs, uint64_t rhs) noexcept;

/// @private
WJR_PURE inline int32_t __compare_si_impl(const biginteger_data *lhs, int64_t rhs) noexcept;

/// @private
template <typename T, WJR_REQUIRES(is_nonbool_integral_v<T>)>
WJR_PURE int32_t __compare_impl(const biginteger_data *lhs, T rhs) noexcept {
    if WJR_BUILTIN_CONSTANT_CONSTEXPR (WJR_BUILTIN_CONSTANT_P_TRUE(rhs == 0)) {
        const int32_t ssize = lhs->get_ssize();
        return ssize == 0 ? 0 : ssize < 0 ? -1 : 1;
    }

    if constexpr (std::is_unsigned_v<T>) {
        return __compare_ui_impl(lhs, rhs);
    } else {
        if WJR_BUILTIN_CONSTANT_CONSTEXPR (WJR_BUILTIN_CONSTANT_P_TRUE(rhs >= 0)) {
            return __compare_ui_impl(lhs, to_unsigned(rhs));
        }

        return __compare_si_impl(lhs, rhs);
    }
}

/// @private
template <bool xsign, typename S>
void __addsub_impl(basic_biginteger<S> *dst, const biginteger_data *lhs, uint64_t rhs) noexcept;

/// @private
template <typename S>
void __ui_sub_impl(basic_biginteger<S> *dst, uint64_t lhs, const biginteger_data *rhs) noexcept;

/// @private
template <bool xsign, typename S>
WJR_ALL_NONNULL void __addsub_impl(basic_biginteger<S> *dst, const biginteger_data *lhs,
                                   const biginteger_data *rhs) noexcept;

extern template void
__addsub_impl<false, default_biginteger_storage>(basic_biginteger<default_biginteger_storage> *dst,
                                                 const biginteger_data *lhs,
                                                 const biginteger_data *rhs) noexcept;

extern template void
__addsub_impl<true, default_biginteger_storage>(basic_biginteger<default_biginteger_storage> *dst,
                                                const biginteger_data *lhs,
                                                const biginteger_data *rhs) noexcept;

/// @private
template <typename S>
void __add_impl(basic_biginteger<S> *dst, const biginteger_data *lhs,
                const biginteger_data *rhs) noexcept {
    __addsub_impl<false>(dst, lhs, rhs);
}

/// @private
template <typename S, typename T, WJR_REQUIRES(is_nonbool_integral_v<T>)>
void __add_impl(basic_biginteger<S> *dst, const biginteger_data *lhs, T rhs) noexcept {
    if constexpr (std::is_unsigned_v<T>) {
        __addsub_impl<false>(dst, lhs, rhs);
    } else {
        if (rhs < 0) {
            __addsub_impl<true>(dst, lhs, -to_unsigned(rhs));
        } else {
            __addsub_impl<false>(dst, lhs, to_unsigned(rhs));
        }
    }
}

/// @private
template <typename S, typename T, WJR_REQUIRES(is_nonbool_integral_v<T>)>
void __add_impl(basic_biginteger<S> *dst, T lhs, const biginteger_data *rhs) noexcept {
    __add_impl(dst, rhs, lhs);
}

/// @private
template <typename S>
void __sub_impl(basic_biginteger<S> *dst, const biginteger_data *lhs,
                const biginteger_data *rhs) noexcept {
    __addsub_impl<true>(dst, lhs, rhs);
}

/// @private
template <typename S, typename T, WJR_REQUIRES(is_nonbool_integral_v<T>)>
void __sub_impl(basic_biginteger<S> *dst, const biginteger_data *lhs, T rhs) noexcept {
    if constexpr (std::is_unsigned_v<T>) {
        __addsub_impl<true>(dst, lhs, rhs);
    } else {
        if (rhs < 0) {
            __addsub_impl<false>(dst, lhs, -to_unsigned(rhs));
        } else {
            __addsub_impl<true>(dst, lhs, to_unsigned(rhs));
        }
    }
}

/// @private
template <typename S, typename T, WJR_REQUIRES(is_nonbool_integral_v<T>)>
void __sub_impl(basic_biginteger<S> *dst, T lhs, const biginteger_data *rhs) noexcept {
    if constexpr (std::is_unsigned_v<T>) {
        __ui_sub_impl(dst, lhs, rhs);
    } else {
        if (lhs < 0) {
            __addsub_impl<false>(dst, rhs, -to_unsigned(lhs));
            dst->negate();
        } else {
            __ui_sub_impl(dst, to_unsigned(lhs), rhs);
        }
    }
}

/// @private
template <typename S>
void __mul_ui_impl(basic_biginteger<S> *dst, const biginteger_data *lhs, uint64_t rhs) noexcept;

/// @private
extern WJR_ALL_NONNULL void __mul_impl(biginteger_dispatcher dst, const biginteger_data *lhs,
                                       const biginteger_data *rhs) noexcept;

/// @private
template <typename S>
WJR_ALL_NONNULL void __mul_impl(basic_biginteger<S> *dst, const biginteger_data *lhs,
                                const biginteger_data *rhs) noexcept {
    __mul_impl(biginteger_dispatcher(dst), lhs, rhs);
}

/// @private
template <typename S, typename T, WJR_REQUIRES(is_nonbool_integral_v<T>)>
void __mul_impl(basic_biginteger<S> *dst, const biginteger_data *lhs, T rhs) noexcept {
    if constexpr (std::is_unsigned_v<T>) {
        __mul_ui_impl(dst, lhs, rhs);
    } else {
        uint64_t value = to_unsigned(rhs);
        bool cond = false;

        if (rhs < 0) {
            value = -value;
            cond = true;
        }

        __mul_ui_impl(dst, lhs, value);
        dst->conditional_negate(cond);
    }
}

/// @private
extern WJR_ALL_NONNULL void __sqr_impl(biginteger_dispatcher dst,
                                       const biginteger_data *src) noexcept;

/// @private
template <typename S>
WJR_ALL_NONNULL void __sqr_impl(basic_biginteger<S> *dst, const biginteger_data *src) noexcept {
    __sqr_impl(biginteger_dispatcher(dst), src);
}

/// @private
extern WJR_ALL_NONNULL void __addsubmul_impl(biginteger_dispatcher dst, const biginteger_data *lhs,
                                             uint64_t rhs, int32_t xmask) noexcept;

/// @private
template <typename S>
void __addsubmul_impl(basic_biginteger<S> *dst, const biginteger_data *lhs, uint64_t rhs,
                      int32_t xmask) noexcept {
    __addsubmul_impl(biginteger_dispatcher(dst), lhs, rhs, xmask);
}

/// @private
template <typename S, typename T, WJR_REQUIRES(is_nonbool_integral_v<T>)>
void __addmul_impl(basic_biginteger<S> *dst, const biginteger_data *lhs, T rhs) noexcept {
    if constexpr (std::is_unsigned_v<T>) {
        __addsubmul_impl(dst, lhs, rhs, 0);
    } else {
        uint64_t rvalue = to_unsigned(rhs);
        int32_t xsign = 0;

        if (rhs < 0) {
            rvalue = -rvalue;
            xsign = -1;
        }

        __addsubmul_impl(dst, lhs, rvalue, xsign);
    }
}

/// @private
template <typename S, typename T, WJR_REQUIRES(is_nonbool_integral_v<T>)>
void __submul_impl(basic_biginteger<S> *dst, const biginteger_data *lhs, T rhs) noexcept {
    if constexpr (std::is_unsigned_v<T>) {
        __addsubmul_impl(dst, lhs, rhs, -1);
    } else {
        uint64_t rvalue = to_unsigned(rhs);
        int32_t xsign = -1;

        if (rhs < 0) {
            rvalue = -rvalue;
            xsign = 0;
        }

        __addsubmul_impl(dst, lhs, rvalue, xsign);
    }
}

extern WJR_ALL_NONNULL void __addsubmul_impl(biginteger_dispatcher dst, const biginteger_data *lhs,
                                             const biginteger_data *rhs, int32_t xmask) noexcept;

/// @private
template <typename S>
WJR_ALL_NONNULL void __addsubmul_impl(basic_biginteger<S> *dst, const biginteger_data *lhs,
                                      const biginteger_data *rhs, int32_t xmask) noexcept {
    __addsubmul_impl(biginteger_dispatcher(dst), lhs, rhs, xmask);
}

/// @private
template <typename S>
void __addmul_impl(basic_biginteger<S> *dst, const biginteger_data *lhs,
                   const biginteger_data *rhs) noexcept {
    __addsubmul_impl(dst, lhs, rhs, 0);
}

/// @private
template <typename S>
void __submul_impl(basic_biginteger<S> *dst, const biginteger_data *lhs,
                   const biginteger_data *rhs) noexcept {
    __addsubmul_impl(dst, lhs, rhs, -1);
}

/// @private
template <typename S>
void __mul_2exp_impl(basic_biginteger<S> *dst, const biginteger_data *lhs, uint32_t shift) noexcept;

/// @private
extern WJR_ALL_NONNULL void __tdiv_qr_impl(biginteger_dispatcher quot, biginteger_dispatcher rem,
                                           const biginteger_data *num,
                                           const biginteger_data *div) noexcept;

/// @private
template <typename S0, typename S1>
void __tdiv_qr_impl(basic_biginteger<S0> *quot, basic_biginteger<S1> *rem,
                    const biginteger_data *num, const biginteger_data *div) noexcept {
    __tdiv_qr_impl(biginteger_dispatcher(quot), biginteger_dispatcher(rem), num, div);
}

/// @private
template <typename S>
void __tdiv_q_impl(basic_biginteger<S> *quot, const biginteger_data *num,
                   const biginteger_data *div) noexcept;

/// @private
template <typename S>
void __tdiv_r_impl(basic_biginteger<S> *rem, const biginteger_data *num,
                   const biginteger_data *div) noexcept;

/// @private
template <typename S0, typename S1>
uint64_t __tdiv_qr_ui_impl(basic_biginteger<S0> *quot, basic_biginteger<S1> *rem,
                           const biginteger_data *num, uint64_t div) noexcept;

/// @private
template <typename S>
uint64_t __tdiv_q_ui_impl(basic_biginteger<S> *quot, const biginteger_data *num,
                          uint64_t div) noexcept;

/// @private
template <typename S>
uint64_t __tdiv_r_ui_impl(basic_biginteger<S> *rem, const biginteger_data *num,
                          uint64_t div) noexcept;

/// @private
template <typename S0, typename S1, typename T, WJR_REQUIRES(is_nonbool_integral_v<T>)>
uint64_t __tdiv_qr_impl(basic_biginteger<S0> *quot, basic_biginteger<S1> *rem,
                        const biginteger_data *num, T div) noexcept;

/// @private
template <typename S, typename T, WJR_REQUIRES(is_nonbool_integral_v<T>)>
uint64_t __tdiv_q_impl(basic_biginteger<S> *quot, const biginteger_data *num, T div) noexcept;

/// @private
template <typename S, typename T, WJR_REQUIRES(is_nonbool_integral_v<T>)>
uint64_t __tdiv_r_impl(basic_biginteger<S> *rem, const biginteger_data *num, uint64_t div) noexcept;

/// @private
template <typename S0, typename S1>
void __fdiv_qr_impl(basic_biginteger<S0> *quot, basic_biginteger<S1> *rem,
                    const biginteger_data *num, const biginteger_data *div) noexcept;

/// @private
template <typename S>
void __fdiv_q_impl(basic_biginteger<S> *quot, const biginteger_data *num,
                   const biginteger_data *div) noexcept;

/// @private
template <typename S>
void __fdiv_r_impl(basic_biginteger<S> *rem, const biginteger_data *num,
                   const biginteger_data *div) noexcept;

/// @private
template <typename S0, typename S1, typename T, WJR_REQUIRES(is_nonbool_integral_v<T>)>
uint64_t __fdiv_qr_impl(basic_biginteger<S0> *quot, basic_biginteger<S1> *rem,
                        const biginteger_data *num, T div) noexcept;

/// @private
template <typename S, typename T, WJR_REQUIRES(is_nonbool_integral_v<T>)>
uint64_t __fdiv_q_impl(basic_biginteger<S> *quot, const biginteger_data *num, T div) noexcept;

/// @private
template <typename S, typename T, WJR_REQUIRES(is_nonbool_integral_v<T>)>
uint64_t __fdiv_r_impl(basic_biginteger<S> *rem, const biginteger_data *num, uint64_t div) noexcept;

/// @private
template <typename S0, typename S1>
void __cdiv_qr_impl(basic_biginteger<S0> *quot, basic_biginteger<S1> *rem,
                    const biginteger_data *num, const biginteger_data *div) noexcept;

/// @private
template <typename S>
void __cdiv_q_impl(basic_biginteger<S> *quot, const biginteger_data *num,
                   const biginteger_data *div) noexcept;

/// @private
template <typename S>
void __cdiv_r_impl(basic_biginteger<S> *rem, const biginteger_data *num,
                   const biginteger_data *div) noexcept;

/// @private
template <typename S0, typename S1, typename T, WJR_REQUIRES(is_nonbool_integral_v<T>)>
uint64_t __cdiv_qr_impl(basic_biginteger<S0> *quot, basic_biginteger<S1> *rem,
                        const biginteger_data *num, T div) noexcept;

/// @private
template <typename S, typename T, WJR_REQUIRES(is_nonbool_integral_v<T>)>
uint64_t __cdiv_q_impl(basic_biginteger<S> *quot, const biginteger_data *num, T div) noexcept;

/// @private
template <typename S, typename T, WJR_REQUIRES(is_nonbool_integral_v<T>)>
uint64_t __cdiv_r_impl(basic_biginteger<S> *rem, const biginteger_data *num, uint64_t div) noexcept;

/// @private
template <typename S>
void __tdiv_q_2exp_impl(basic_biginteger<S> *quot, const biginteger_data *num,
                        uint32_t shift) noexcept;

/// @private
template <typename S>
void __tdiv_r_2exp_impl(basic_biginteger<S> *rem, const biginteger_data *num,
                        uint32_t shift) noexcept;

/// @private
template <typename S>
void __cfdiv_q_2exp_impl(basic_biginteger<S> *quot, const biginteger_data *num, uint32_t shift,
                         int32_t xdir) noexcept;

/// @private
template <typename S>
void __cdiv_q_2exp_impl(basic_biginteger<S> *quot, const biginteger_data *num,
                        uint32_t shift) noexcept {
    __cfdiv_q_2exp_impl(quot, num, shift, 1);
}

/// @private
template <typename S>
void __fdiv_q_2exp_impl(basic_biginteger<S> *quot, const biginteger_data *num,
                        uint32_t shift) noexcept {
    __cfdiv_q_2exp_impl(quot, num, shift, -1);
}

/// @private
extern WJR_ALL_NONNULL void __cfdiv_r_2exp_impl(biginteger_dispatcher rem,
                                                const biginteger_data *num, uint32_t shift,
                                                int32_t xdir) noexcept;

/// @private
template <typename S>
void __cfdiv_r_2exp_impl(basic_biginteger<S> *rem, const biginteger_data *num, uint32_t shift,
                         int32_t xdir) noexcept {
    __cfdiv_r_2exp_impl(biginteger_dispatcher(rem), num, shift, xdir);
}

/// @private
template <typename S>
void __cdiv_r_2exp_impl(basic_biginteger<S> *rem, const biginteger_data *num,
                        uint32_t shift) noexcept {
    __cfdiv_r_2exp_impl(rem, num, shift, 1);
}

/// @private
template <typename S>
void __fdiv_r_2exp_impl(basic_biginteger<S> *rem, const biginteger_data *num,
                        uint32_t shift) noexcept {
    __cfdiv_r_2exp_impl(rem, num, shift, -1);
}

/// @private
template <typename S, typename Engine,
          WJR_REQUIRES(biginteger_uniform_random_bit_generator_v<Engine>)>
void __urandom_bit_impl(basic_biginteger<S> *dst, uint32_t size, Engine &engine) noexcept;

/// @private
template <typename S, typename Engine,
          WJR_REQUIRES(biginteger_uniform_random_bit_generator_v<Engine>)>
void __urandom_exact_bit_impl(basic_biginteger<S> *dst, uint32_t size, Engine &engine) noexcept;

/// @private
template <typename S, typename Engine,
          WJR_REQUIRES(biginteger_uniform_random_bit_generator_v<Engine>)>
void __urandom_impl(basic_biginteger<S> *dst, const biginteger_data *limit,
                    Engine &engine) noexcept;

/// @private
template <typename S, typename Engine,
          WJR_REQUIRES(biginteger_uniform_random_bit_generator_v<Engine>)>
void __urandom_exact_impl(basic_biginteger<S> *dst, const biginteger_data *limit,
                          Engine &engine) noexcept;

/// @private
WJR_PURE inline uint32_t __bit_width_impl(const biginteger_data *num) noexcept;

/// @private
WJR_PURE inline uint32_t __ctz_impl(const biginteger_data *num) noexcept;

/// @todo optimize
template <typename S>
void __pow_impl(basic_biginteger<S> *dst, const biginteger_data *num, uint32_t exp) noexcept;

template <typename S, typename T, WJR_REQUIRES(is_nonbool_integral_v<T>)>
void __pow_impl(basic_biginteger<S> *dst, T num, uint32_t exp) noexcept {
    biginteger_data __num;
    uint64_t u64;

    if constexpr (std::is_unsigned_v<T>) {
        u64 = num;
        __num.m_data = &u64;
        __num.m_size = 1;
    } else {
        u64 = __fast_abs(num);
        __num.m_data = &u64;
        __num.m_size = -1;
    }

    __pow_impl(dst, &__num, exp);
}

/// @private
struct __powmod_iterator {
    __powmod_iterator(const uint64_t *ptr_, uint32_t size_) noexcept
        : ptr(ptr_), cache(ptr[0]), size(size_) {}

    constexpr void next() noexcept {
        if (++offset == 64) {
            offset = 0;
            ++pos;
            WJR_ASSERT(pos != size);
            cache = ptr[pos];
        }
    }

    constexpr uint64_t get() const noexcept { return (cache >> offset); }
    constexpr bool end() const noexcept { return pos == size - 1 && get() == 1; }

    const uint64_t *ptr;
    uint64_t cache;
    uint32_t offset = 0;
    uint32_t pos = 0;
    uint32_t size;
};

/// @todo optimize
template <typename S>
void __powmod_impl(basic_biginteger<S> *dst, const biginteger_data *num, __powmod_iterator *iter,
                   const biginteger_data *mod) noexcept;

/// @todo optimize
template <typename S>
void __powmod_impl(basic_biginteger<S> *dst, const biginteger_data *num, const biginteger_data *exp,
                   const biginteger_data *mod) noexcept;

/// @todo optimize
template <typename S>
void __powmod_impl(basic_biginteger<S> *dst, const biginteger_data *num, uint64_t exp,
                   const biginteger_data *mod) noexcept;

} // namespace biginteger_detail

template <typename S>
from_chars_result<const char *> from_chars(const char *first, const char *last,
                                           basic_biginteger<S> &dst,
                                           unsigned int base = 10) noexcept;

template <typename Iter>
Iter to_chars_unchecked(Iter ptr, const biginteger_data &src, unsigned int base = 10) noexcept {
    if (src.empty()) {
        *ptr++ = '0';
        return ptr;
    }

    if (src.is_negate()) {
        *ptr++ = '-';
    }

    return biginteger_to_chars(ptr, src.data(), src.size(), base);
}

template <typename Traits, typename S>
std::basic_istream<char, Traits> &operator>>(std::basic_istream<char, Traits> &is,
                                             basic_biginteger<S> &dst) noexcept;

template <typename Traits>
std::basic_ostream<char, Traits> &operator<<(std::basic_ostream<char, Traits> &os,
                                             const biginteger_data &src) noexcept;

WJR_NODISCARD WJR_PURE inline int32_t compare(const biginteger_data &lhs,
                                              const biginteger_data &rhs) noexcept {
    return biginteger_detail::__compare_impl(&lhs, &rhs);
}

template <typename T, WJR_REQUIRES(is_nonbool_integral_v<T>)>
WJR_NODISCARD WJR_PURE int32_t compare(const biginteger_data &lhs, T rhs) noexcept {
    return biginteger_detail::__compare_impl(&lhs, rhs);
}

template <typename T, WJR_REQUIRES(is_nonbool_integral_v<T>)>
WJR_NODISCARD WJR_PURE int32_t compare(T lhs, const biginteger_data &rhs) noexcept {
    return -compare(rhs, lhs);
}

#define WJR_REGISTER_BIGINTEGER_COMPARE(op)                                                        \
    WJR_NODISCARD WJR_PURE inline bool operator op(const biginteger_data &lhs,                     \
                                                   const biginteger_data &rhs) noexcept {          \
        return compare(lhs, rhs) op 0;                                                             \
    }                                                                                              \
    template <typename T, WJR_REQUIRES(is_nonbool_integral_v<T>)>                                  \
    WJR_NODISCARD WJR_PURE bool operator op(const biginteger_data &lhs, T rhs) noexcept {          \
        return compare(lhs, rhs) op 0;                                                             \
    }                                                                                              \
    template <typename T, WJR_REQUIRES(is_nonbool_integral_v<T>)>                                  \
    WJR_NODISCARD WJR_PURE bool operator op(T lhs, const biginteger_data &rhs) noexcept {          \
        return compare(lhs, rhs) op 0;                                                             \
    }

WJR_REGISTER_BIGINTEGER_COMPARE(==)
WJR_REGISTER_BIGINTEGER_COMPARE(!=)
WJR_REGISTER_BIGINTEGER_COMPARE(<)
WJR_REGISTER_BIGINTEGER_COMPARE(>)
WJR_REGISTER_BIGINTEGER_COMPARE(<=)
WJR_REGISTER_BIGINTEGER_COMPARE(>=)

#undef WJR_REGISTER_BIGINTEGER_COMPARE

#define WJR_REGISTER_BIGINTEGER_ADDSUB(ADDSUB)                                                     \
    template <typename S>                                                                          \
    void ADDSUB(basic_biginteger<S> &dst, const biginteger_data &lhs,                              \
                const biginteger_data &rhs) noexcept {                                             \
        biginteger_detail::WJR_PP_CONCAT(__, WJR_PP_CONCAT(ADDSUB, _impl))(&dst, &lhs, &rhs);      \
    }                                                                                              \
    template <typename S, typename T, WJR_REQUIRES(is_nonbool_integral_v<T>)>                      \
    void ADDSUB(basic_biginteger<S> &dst, const biginteger_data &lhs, T rhs) noexcept {            \
        biginteger_detail::WJR_PP_CONCAT(__, WJR_PP_CONCAT(ADDSUB, _impl))(&dst, &lhs, rhs);       \
    }                                                                                              \
    template <typename S, typename T, WJR_REQUIRES(is_nonbool_integral_v<T>)>                      \
    void ADDSUB(basic_biginteger<S> &dst, T lhs, const biginteger_data &rhs) noexcept {            \
        biginteger_detail::WJR_PP_CONCAT(__, WJR_PP_CONCAT(ADDSUB, _impl))(&dst, lhs, &rhs);       \
    }

WJR_REGISTER_BIGINTEGER_ADDSUB(add)
WJR_REGISTER_BIGINTEGER_ADDSUB(sub)

#undef WJR_REGISTER_BIGINTEGER_ADDSUB

template <typename S>
void increment(basic_biginteger<S> &dst) noexcept {
    add(dst, dst, 1u);
}

template <typename S>
void decrement(basic_biginteger<S> &dst) noexcept {
    sub(dst, dst, 1u);
}

template <typename S>
void negate(basic_biginteger<S> &dst) noexcept;

template <typename S>
void absolute(basic_biginteger<S> &dst) noexcept;

template <typename S>
void sqr(basic_biginteger<S> &dst, const biginteger_data &src) noexcept {
    biginteger_detail::__sqr_impl(&dst, &src);
}

template <typename S>
void mul(basic_biginteger<S> &dst, const biginteger_data &lhs,
         const biginteger_data &rhs) noexcept {
    if WJR_BUILTIN_CONSTANT_CONSTEXPR (WJR_BUILTIN_CONSTANT_P_TRUE(std::addressof(lhs) ==
                                                                   std::addressof(rhs))) {
        sqr(dst, lhs);
        return;
    }

    biginteger_detail::__mul_impl(&dst, &lhs, &rhs);
}

template <typename S, typename T, WJR_REQUIRES(is_nonbool_integral_v<T>)>
void mul(basic_biginteger<S> &dst, const biginteger_data &lhs, T rhs) noexcept {
    biginteger_detail::__mul_impl(&dst, &lhs, rhs);
}

template <typename S, typename T, WJR_REQUIRES(is_nonbool_integral_v<T>)>
void mul(basic_biginteger<S> &dst, T lhs, const biginteger_data &rhs) noexcept {
    biginteger_detail::__mul_impl(&dst, &rhs, lhs);
}

template <typename S>
void addmul(basic_biginteger<S> &dst, const biginteger_data &lhs,
            const biginteger_data &rhs) noexcept {
    biginteger_detail::__addmul_impl(&dst, &lhs, &rhs);
}

template <typename S, typename T, WJR_REQUIRES(is_nonbool_integral_v<T>)>
void addmul(basic_biginteger<S> &dst, const biginteger_data &lhs, T rhs) noexcept {
    biginteger_detail::__addmul_impl(&dst, &lhs, rhs);
}

template <typename S, typename T, WJR_REQUIRES(is_nonbool_integral_v<T>)>
void addmul(basic_biginteger<S> &dst, T lhs, const biginteger_data &rhs) noexcept {
    biginteger_detail::__addmul_impl(&dst, &rhs, lhs);
}

template <typename S>
void submul(basic_biginteger<S> &dst, const biginteger_data &lhs,
            const biginteger_data &rhs) noexcept {
    biginteger_detail::__submul_impl(&dst, &lhs, &rhs);
}

template <typename S, typename T, WJR_REQUIRES(is_nonbool_integral_v<T>)>
void submul(basic_biginteger<S> &dst, const biginteger_data &lhs, T rhs) noexcept {
    biginteger_detail::__submul_impl(&dst, &lhs, rhs);
}

template <typename S, typename T, WJR_REQUIRES(is_nonbool_integral_v<T>)>
void submul(basic_biginteger<S> &dst, T lhs, const biginteger_data &rhs) noexcept {
    biginteger_detail::__submul_impl(&dst, &rhs, lhs);
}

template <typename S>
void mul_2exp(basic_biginteger<S> &dst, const biginteger_data &lhs, uint32_t shift) noexcept {
    biginteger_detail::__mul_2exp_impl(&dst, &lhs, shift);
}

template <typename S0, typename S1>
void tdiv_qr(basic_biginteger<S0> &quot, basic_biginteger<S1> &rem, const biginteger_data &num,
             const biginteger_data &div) noexcept {
    biginteger_detail::__tdiv_qr_impl(&quot, &rem, &num, &div);
}

template <typename S>
void tdiv_q(basic_biginteger<S> &quot, const biginteger_data &num,
            const biginteger_data &div) noexcept {
    biginteger_detail::__tdiv_q_impl(&quot, &num, &div);
}

template <typename S0>
void tdiv_r(basic_biginteger<S0> &rem, const biginteger_data &num,
            const biginteger_data &div) noexcept {
    biginteger_detail::__tdiv_r_impl(&rem, &num, &div);
}

template <typename S0, typename S1, typename T, WJR_REQUIRES(is_nonbool_integral_v<T>)>
uint64_t tdiv_qr(basic_biginteger<S0> &quot, basic_biginteger<S1> &rem, const biginteger_data &num,
                 T div) noexcept {
    return biginteger_detail::__tdiv_qr_impl(&quot, &rem, &num, div);
}

template <typename S, typename T, WJR_REQUIRES(is_nonbool_integral_v<T>)>
uint64_t tdiv_q(basic_biginteger<S> &quot, const biginteger_data &num, T div) noexcept {
    return biginteger_detail::__tdiv_q_impl(&quot, &num, div);
}

template <typename S, typename T, WJR_REQUIRES(is_nonbool_integral_v<T>)>
uint64_t tdiv_r(basic_biginteger<S> &rem, const biginteger_data &num, T div) noexcept {
    return biginteger_detail::__tdiv_r_impl(&rem, &num, div);
}

template <typename S0, typename S1>
void fdiv_qr(basic_biginteger<S0> &quot, basic_biginteger<S1> &rem, const biginteger_data &num,
             const biginteger_data &div) noexcept {
    biginteger_detail::__fdiv_qr_impl(&quot, &rem, &num, &div);
}

template <typename S>
void fdiv_q(basic_biginteger<S> &quot, const biginteger_data &num,
            const biginteger_data &div) noexcept {
    biginteger_detail::__fdiv_q_impl(&quot, &num, &div);
}

template <typename S0>
void fdiv_r(basic_biginteger<S0> &rem, const biginteger_data &num,
            const biginteger_data &div) noexcept {
    biginteger_detail::__fdiv_r_impl(&rem, &num, &div);
}

template <typename S0, typename S1, typename T, WJR_REQUIRES(is_nonbool_integral_v<T>)>
uint64_t fdiv_qr(basic_biginteger<S0> &quot, basic_biginteger<S1> &rem, const biginteger_data &num,
                 T div) noexcept {
    return biginteger_detail::__fdiv_qr_impl(&quot, &rem, &num, div);
}

template <typename S, typename T, WJR_REQUIRES(is_nonbool_integral_v<T>)>
uint64_t fdiv_q(basic_biginteger<S> &quot, const biginteger_data &num, T div) noexcept {
    return biginteger_detail::__fdiv_q_impl(&quot, &num, div);
}

template <typename S, typename T, WJR_REQUIRES(is_nonbool_integral_v<T>)>
uint64_t fdiv_r(basic_biginteger<S> &rem, const biginteger_data &num, T div) noexcept {
    return biginteger_detail::__fdiv_r_impl(&rem, &num, div);
}

template <typename S0, typename S1>
void cdiv_qr(basic_biginteger<S0> &quot, basic_biginteger<S1> &rem, const biginteger_data &num,
             const biginteger_data &div) noexcept {
    biginteger_detail::__cdiv_qr_impl(&quot, &rem, &num, &div);
}

template <typename S>
void cdiv_q(basic_biginteger<S> &quot, const biginteger_data &num,
            const biginteger_data &div) noexcept {
    biginteger_detail::__cdiv_q_impl(&quot, &num, &div);
}

template <typename S0>
void cdiv_r(basic_biginteger<S0> &rem, const biginteger_data &num,
            const biginteger_data &div) noexcept {
    biginteger_detail::__cdiv_r_impl(&rem, &num, &div);
}

template <typename S0, typename S1, typename T, WJR_REQUIRES(is_nonbool_integral_v<T>)>
uint64_t cdiv_qr(basic_biginteger<S0> &quot, basic_biginteger<S1> &rem, const biginteger_data &num,
                 T div) noexcept {
    return biginteger_detail::__cdiv_qr_impl(&quot, &rem, &num, div);
}

template <typename S, typename T, WJR_REQUIRES(is_nonbool_integral_v<T>)>
uint64_t cdiv_q(basic_biginteger<S> &quot, const biginteger_data &num, T div) noexcept {
    return biginteger_detail::__cdiv_q_impl(&quot, &num, div);
}

template <typename S, typename T, WJR_REQUIRES(is_nonbool_integral_v<T>)>
uint64_t cdiv_r(basic_biginteger<S> &rem, const biginteger_data &num, T div) noexcept {
    return biginteger_detail::__cdiv_r_impl(&rem, &num, div);
}

template <typename S>
void tdiv_q_2exp(basic_biginteger<S> &quot, const biginteger_data &num, uint32_t shift) noexcept {
    biginteger_detail::__tdiv_q_2exp_impl(&quot, &num, shift);
}

template <typename S>
void tdiv_r_2exp(basic_biginteger<S> &rem, const biginteger_data &num, uint32_t shift) noexcept {
    biginteger_detail::__tdiv_r_2exp_impl(&rem, &num, shift);
}

template <typename S>
void fdiv_q_2exp(basic_biginteger<S> &quot, const biginteger_data &num, uint32_t shift) noexcept {
    biginteger_detail::__fdiv_q_2exp_impl(&quot, &num, shift);
}

template <typename S>
void cdiv_q_2exp(basic_biginteger<S> &quot, const biginteger_data &num, uint32_t shift) noexcept {
    biginteger_detail::__cdiv_q_2exp_impl(&quot, &num, shift);
}

template <typename S>
void cdiv_r_2exp(basic_biginteger<S> &rem, const biginteger_data &num, uint32_t shift) noexcept {
    biginteger_detail::__cdiv_r_2exp_impl(&rem, &num, shift);
}

template <typename S>
void fdiv_r_2exp(basic_biginteger<S> &rem, const biginteger_data &num, uint32_t shift) noexcept {
    biginteger_detail::__fdiv_r_2exp_impl(&rem, &num, shift);
}

template <typename S, typename Engine,
          WJR_REQUIRES(biginteger_uniform_random_bit_generator_v<Engine>)>
void urandom_bit(basic_biginteger<S> &dst, uint32_t size, Engine &engine) noexcept {
    biginteger_detail::__urandom_bit_impl(&dst, size, engine);
}

template <typename S, typename Engine,
          WJR_REQUIRES(biginteger_uniform_random_bit_generator_v<Engine>)>
void urandom_exact_bit(basic_biginteger<S> &dst, uint32_t size, Engine &engine) noexcept {
    biginteger_detail::__urandom_exact_bit_impl(&dst, size, engine);
}

template <typename S, typename Engine,
          WJR_REQUIRES(biginteger_uniform_random_bit_generator_v<Engine>)>
void urandom(basic_biginteger<S> &dst, const biginteger_data &limit, Engine &engine) noexcept {
    biginteger_detail::__urandom_impl(&dst, &limit, engine);
}

template <typename S, typename Engine,
          WJR_REQUIRES(biginteger_uniform_random_bit_generator_v<Engine>)>
void urandom_exact(basic_biginteger<S> &dst, const biginteger_data &limit,
                   Engine &engine) noexcept {
    biginteger_detail::__urandom_exact_impl(&dst, &limit, engine);
}

inline uint32_t bit_width(const biginteger_data &num) noexcept {
    return biginteger_detail::__bit_width_impl(&num);
}

inline uint32_t ctz(const biginteger_data &num) noexcept {
    return biginteger_detail::__ctz_impl(&num);
}

inline uint32_t countr_zero(const biginteger_data &num) noexcept { return ctz(num); }

template <typename S>
void pow(basic_biginteger<S> &dst, const biginteger_data &num, uint32_t exp) noexcept {
    biginteger_detail::__pow_impl(&dst, &num, exp);
}

template <typename S, typename T, WJR_REQUIRES(is_nonbool_integral_v<T>)>
void pow(basic_biginteger<S> &dst, T num, uint32_t exp) noexcept {
    biginteger_detail::__pow_impl(&dst, num, exp);
}

/**
 * @todo Need to optimize
 */
template <typename S>
void powmod(basic_biginteger<S> &dst, const biginteger_data &num, const biginteger_data &exp,
            const biginteger_data &mod) noexcept {
    biginteger_detail::__powmod_impl(&dst, &num, &exp, &mod);
}

/**
 * @todo Need to optimize
 */
template <typename S>
void powmod(basic_biginteger<S> &dst, const biginteger_data &num, uint64_t exp,
            const biginteger_data &mod) noexcept {
    biginteger_detail::__powmod_impl(&dst, &num, exp, &mod);
}

template <typename Storage>
class basic_biginteger {
    template <typename _Mybase, typename _Tag, typename _Enable>
    friend struct container_of_fn;

public:
    using storage_type = Storage;
    using vector_type = basic_vector<storage_type>;

    using value_type = typename vector_type::value_type;
    using size_type = typename vector_type::size_type;
    using difference_type = typename vector_type::difference_type;
    using reference = typename vector_type::reference;
    using const_reference = typename vector_type::const_reference;
    using pointer = typename vector_type::pointer;
    using const_pointer = typename vector_type::const_pointer;
    using iterator = typename vector_type::iterator;
    using const_iterator = typename vector_type::const_iterator;
    using reverse_iterator = typename vector_type::reverse_iterator;
    using const_reverse_iterator = typename vector_type::const_reverse_iterator;
    using allocator_type = typename vector_type::allocator_type;
    using is_reallocatable = typename storage_type::is_reallocatable;

    static_assert(std::is_same_v<value_type, uint64_t>, "value_type must be uint64_t");
    static_assert(std::is_same_v<pointer, uint64_t *>, "pointer must be uint64_t *");
    static_assert(std::is_same_v<const_pointer, const uint64_t *>,
                  "const_pointer must be const uint64_t *");
    static_assert(std::is_same_v<size_type, uint32_t>, "size_type must be uint32_t");
    static_assert(std::is_same_v<difference_type, int32_t>, "difference_type must be int32_t");

    basic_biginteger() = default;
    basic_biginteger(basic_biginteger &&other) = default;
    basic_biginteger &operator=(basic_biginteger &&other) = default;
    ~basic_biginteger() = default;

    basic_biginteger(const basic_biginteger &other, const allocator_type &al = allocator_type())
        : m_vec(other.m_vec, al) {
        set_ssize(other.get_ssize());
    }

    basic_biginteger(size_type n, in_place_reserve_t, const allocator_type &al = allocator_type())
        : m_vec(n, in_place_reserve, al) {}

    explicit basic_biginteger(const allocator_type &al) : m_vec(al) {}

    basic_biginteger(basic_biginteger &&other, const allocator_type &al)
        : m_vec(std::move(other.m_vec), al) {}

    template <typename UnsignedValue, WJR_REQUIRES(is_nonbool_unsigned_integral_v<UnsignedValue>)>
    explicit basic_biginteger(UnsignedValue value, const allocator_type &al = allocator_type())
        : m_vec(value != 0, value, al) {}

    template <typename SignedValue, WJR_REQUIRES(is_nonbool_signed_integral_v<SignedValue>)>
    explicit basic_biginteger(SignedValue value, const allocator_type &al = allocator_type())
        : m_vec(al) {
        if (value != 0) {
            m_vec.emplace_back(value < 0 ? -to_unsigned(value) : to_unsigned(value));
            set_ssize(__fast_conditional_negate<int32_t>(value < 0, 1));
        }
    }

    explicit basic_biginteger(span<const char> sp, unsigned int base = 10,
                              const allocator_type &al = allocator_type())
        : m_vec(al) {
        from_string(sp, base);
    }

    template <typename OthterStorage>
    explicit basic_biginteger(const basic_biginteger<OthterStorage> &other,
                              const allocator_type &al = allocator_type())
        : m_vec(other.begin(), other.end(), al) {
        set_ssize(other.get_ssize());
    }

    explicit basic_biginteger(const biginteger_data &data,
                              const allocator_type &al = allocator_type())
        : m_vec(data.data(), data.data() + data.size(), al) {
        set_ssize(data.get_ssize());
    }

    basic_biginteger &operator=(const basic_biginteger &other) {
        m_vec = other.m_vec;
        set_ssize(other.get_ssize());
        return *this;
    }

    template <typename UnsignedValue, WJR_REQUIRES(is_nonbool_unsigned_integral_v<UnsignedValue>)>
    basic_biginteger &operator=(UnsignedValue value) {
        clear();
        if (value != 0) {
            m_vec.emplace_back(value);
        }
        return *this;
    }

    template <typename SignedValue, WJR_REQUIRES(is_nonbool_signed_integral_v<SignedValue>)>
    basic_biginteger &operator=(SignedValue value) {
        clear();
        if (value != 0) {
            m_vec.emplace_back(value < 0 ? -to_unsigned(value) : to_unsigned(value));
            set_ssize(__fast_conditional_negate<int32_t>(value < 0, 1));
        }
        return *this;
    }

    basic_biginteger &operator=(span<const char> sp) { return from_string(sp); }

    template <typename OthterStorage>
    basic_biginteger &operator=(const basic_biginteger<OthterStorage> &other) {
        m_vec.assign(other.begin(), other.end());
        set_ssize(other.get_ssize());
        return *this;
    }

    basic_biginteger &operator=(const biginteger_data &data) {
        if (WJR_UNLIKELY(__get_data() == std::addressof(data))) {
            return *this;
        }

        m_vec.assign(data.data(), data.data() + data.size());
        set_ssize(data.get_ssize());
        return *this;
    }

    template <typename T, WJR_REQUIRES(is_nonbool_integral_v<T>)>
    explicit operator T() const noexcept {
        if (empty()) {
            return static_cast<T>(0);
        }

        if constexpr (std::is_unsigned_v<T>) {
            return static_cast<T>(front());
        } else {
            const auto ret = front();
            return is_negate() ? -ret : ret;
        }
    }

    basic_biginteger &from_string(span<const char> sp, unsigned int base = 10) noexcept {
        (void)from_chars(sp.data(), sp.data() + sp.size(), *this, base);
        return *this;
    }

    allocator_type &get_allocator() noexcept { return m_vec.get_allocator(); }
    const allocator_type &get_allocator() const noexcept { return m_vec.get_allocator(); }

    pointer data() noexcept { return m_vec.data(); }
    const_pointer data() const noexcept { return m_vec.data(); }

    bool empty() const noexcept { return m_vec.empty(); }
    size_type size() const noexcept { return m_vec.size(); }
    size_type capacity() const noexcept { return m_vec.capacity(); }
    bool zero() const noexcept { return empty(); }

    size_type bit_width() const noexcept { return wjr::bit_width(*this); }
    size_type ctz() const noexcept { return wjr::ctz(*this); }
    size_type countr_zero() const noexcept { return ctz(); }

    void reserve(size_type new_capacity) noexcept { m_vec.reserve(new_capacity); }
    void clear_if_reserved(size_type new_capacity) noexcept {
        m_vec.clear_if_reserved(new_capacity);
    }

    void shrink_to_fit() { m_vec.shrink_to_fit(); }

    /// equal to set_ssize(0)
    void clear() { m_vec.clear(); }

    void swap(basic_biginteger &other) noexcept { m_vec.swap(other.m_vec); }

    void conditional_negate(bool condition) noexcept {
        set_ssize(__fast_conditional_negate<int32_t>(condition, get_ssize()));
    }

    void negate() noexcept { conditional_negate(true); }

    bool is_negate() const noexcept { return get_ssize() < 0; }

    void absolute() noexcept { set_ssize(__fast_abs(get_ssize())); }

    basic_biginteger &operator++() {
        increment(*this);
        return *this;
    }

    basic_biginteger &operator--() {
        decrement(*this);
        return *this;
    }

    template <typename T, WJR_REQUIRES(is_nonbool_integral_v<T>)>
    basic_biginteger &operator+=(T rhs) {
        add(*this, *this, rhs);
        return *this;
    }

    basic_biginteger &operator+=(const biginteger_data &rhs) {
        add(*this, *this, rhs);
        return *this;
    }

    template <typename T, WJR_REQUIRES(is_nonbool_integral_v<T>)>
    basic_biginteger &operator-=(T rhs) {
        sub(*this, *this, rhs);
        return *this;
    }

    basic_biginteger &operator-=(const biginteger_data &rhs) {
        sub(*this, *this, rhs);
        return *this;
    }

    template <typename T, WJR_REQUIRES(is_nonbool_integral_v<T>)>
    basic_biginteger &operator*=(T rhs) {
        mul(*this, *this, rhs);
        return *this;
    }

    basic_biginteger &operator*=(const biginteger_data &rhs) {
        mul(*this, *this, rhs);
        return *this;
    }

    basic_biginteger &operator<<=(uint32_t shift) {
        mul_2exp(*this, *this, shift);
        return *this;
    }

    // extension

    reference at(size_type pos) { return m_vec.at(pos); }
    const_reference at(size_type pos) const { return m_vec.at(pos); }

    reference operator[](size_type pos) noexcept { return m_vec[pos]; }
    const_reference operator[](size_type pos) const noexcept { return m_vec[pos]; }

    reference front() { return m_vec.front(); }
    const_reference front() const { return m_vec.front(); }

    reference back() { return m_vec.back(); }
    const_reference back() const { return m_vec.back(); }

    iterator begin() noexcept { return m_vec.begin(); }
    const_iterator begin() const noexcept { return m_vec.begin(); }

    iterator end() noexcept { return m_vec.end(); }
    const_iterator end() const noexcept { return m_vec.end(); }

    const_iterator cbegin() const noexcept { return m_vec.cbegin(); }

    const_iterator cend() const noexcept { return m_vec.cend(); }

    reverse_iterator rbegin() noexcept { return m_vec.rbegin(); }
    const_reverse_iterator rbegin() const noexcept { return m_vec.rbegin(); }

    reverse_iterator rend() noexcept { return m_vec.rend(); }
    const_reverse_iterator rend() const noexcept { return m_vec.rend(); }

    const_reverse_iterator crbegin() const noexcept { return m_vec.crbegin(); }
    const_reverse_iterator crend() const noexcept { return m_vec.crend(); }

    int32_t get_ssize() const { return get_storage().get_ssize(); }

    template <typename T,
              WJR_REQUIRES(is_nonbool_unsigned_integral_v<T> || std::is_same_v<T, int32_t>)>
    void set_ssize(T new_size) noexcept {
        if constexpr (std::is_unsigned_v<T>) {
            const auto u32size = static_cast<uint32_t>(new_size);
            WJR_ASSERT_ASSUME(u32size == new_size);
            get_storage().set_ssize(__fast_from_unsigned(u32size));
        } else {
            get_storage().set_ssize(new_size);
        }
    }

    WJR_CONST static size_type get_growth_capacity(size_type old_capacity,
                                                   size_type new_size) noexcept {
        return vector_type::get_growth_capacity(old_capacity, new_size);
    }

    void take_storage(storage_type &other) noexcept { m_vec.take_storage(other); }

    void uninitialized_construct(storage_type &other, size_type siz, size_type cap) noexcept {
        m_vec.uninitialized_construct(other, siz, cap);
    }

    storage_type &get_storage() noexcept { return m_vec.get_storage(); }
    const storage_type &get_storage() const noexcept { return m_vec.get_storage(); }

    biginteger_data *__get_data() noexcept { return get_storage().__get_data(); }
    const biginteger_data *__get_data() const noexcept { return get_storage().__get_data(); }

<<<<<<< HEAD
    operator biginteger_data &() noexcept { return *__get_data(); }
    operator const biginteger_data &() const noexcept { return *__get_data(); }
=======
    biginteger_data &__get_ref() noexcept { return *__get_data(); }
    const biginteger_data &__get_ref() const noexcept { return *__get_data(); }

    operator biginteger_data &() noexcept { return __get_ref(); }
    operator const biginteger_data &() const noexcept { return __get_ref(); }
>>>>>>> 6e645d2c

private:
    void __check_high_bit() const {
        WJR_ASSERT(size() == 0 || back() != 0, "biginteger should not have leading zero");
    }

    vector_type m_vec;
};

template <typename S>
struct get_relocate_mode<basic_biginteger<S>> {
    static constexpr relocate_t value =
        get_relocate_mode_v<typename basic_biginteger<S>::vector_type>;
};

template <typename S>
struct container_of_fn<basic_biginteger<S>, void,
                       std::enable_if_t<std::is_standard_layout_v<basic_biginteger<S>>>> {
    using base_type = basic_biginteger<S>;
    using value_type = biginteger_data;

    base_type &operator()(value_type &ref) const noexcept {
        auto &__vecctor = container_of<typename base_type::vector_type>(static_cast<S &>(ref));
        return *reinterpret_cast<base_type *>(
            reinterpret_cast<std::byte *>(std::addressof(__vecctor)) - offsetof(base_type, m_vec));
    }

    const base_type &operator()(const value_type &ref) const noexcept {
        const auto &__vecctor =
            container_of<typename base_type::vector_type>(static_cast<S &>(ref));
        return *reinterpret_cast<const base_type *>(
            reinterpret_cast<const std::byte *>(std::addressof(__vecctor)) -
            offsetof(base_type, m_vec));
    }
};

template <typename Storage>
void swap(basic_biginteger<Storage> &lhs, basic_biginteger<Storage> &rhs) noexcept {
    lhs.swap(rhs);
}

namespace biginteger_detail {

inline int32_t __compare_impl(const biginteger_data *lhs, const biginteger_data *rhs) noexcept {
    const auto lssize = lhs->get_ssize();
    const auto rssize = rhs->get_ssize();

    if (lssize != rssize) {
        return lssize < rssize ? -1 : 1;
    }

    const int32_t ans = reverse_compare_n(lhs->data(), rhs->data(), __fast_abs(lssize));
    return lssize < 0 ? -ans : ans;
}

inline int32_t __compare_ui_impl(const biginteger_data *lhs, uint64_t rhs) noexcept {
    const auto lssize = lhs->get_ssize();

    if (WJR_UNLIKELY(lssize == 0)) {
        return -(rhs != 0);
    }

    if (lssize == 1) {
        const uint64_t lvalue = lhs->data()[0];
        return (lvalue != rhs ? (lvalue < rhs ? -1 : 1) : 0);
    }

    return lssize;
}

inline int32_t __compare_si_impl(const biginteger_data *lhs, int64_t rhs) noexcept {
    const auto lssize = lhs->get_ssize();
    const int32_t rssize = rhs == 0 ? 0 : __fast_conditional_negate<int32_t>(rhs < 0, 1);

    if (lssize != rssize) {
        return lssize - rssize;
    }

    if (lssize == 0) {
        return 0;
    }

    const uint64_t lvalue = lhs->data()[0];
    const uint64_t rvalue = rhs >= 0 ? to_unsigned(rhs) : -to_unsigned(rhs);

    if (lvalue == rvalue) {
        return 0;
    }

    if (lvalue > rvalue) {
        return lssize;
    }

    return -lssize;
}

template <bool xsign, typename S>
void __addsub_impl(basic_biginteger<S> *dst, const biginteger_data *lhs, uint64_t rhs) noexcept {
    const int32_t lssize = lhs->get_ssize();
    if (lssize == 0) {
        dst->clear_if_reserved(1);

        if (rhs == 0) {
            dst->set_ssize(0);
        } else {
            dst->set_ssize(__fast_conditional_negate<int32_t>(xsign, 1));
            dst->front() = rhs;
        }

        return;
    }

    const uint32_t lusize = __fast_abs(lssize);
    dst->reserve(lusize + 1);

    auto *const dp = dst->data();
    const auto *const lp = lhs->data();

    using compare = std::conditional_t<xsign, std::less<>, std::greater<>>;
    int32_t dssize;

    // todo : Maybe make this a fast path.
    if (compare{}(lssize, 0)) {
        const uint32_t cf = addc_1(dp, lp, lusize, rhs, 0u);
        dssize = __fast_conditional_negate<int32_t>(xsign, lusize + cf);
        if (cf) {
            dp[lusize] = 1;
        }
    } else {
        if (lusize == 1 && lp[0] < rhs) {
            dp[0] = rhs - lp[0];
            dssize = __fast_conditional_negate<int32_t>(xsign, 1);
        } else {
            (void)subc_1(dp, lp, lusize, rhs);
            dssize = __fast_conditional_negate<int32_t>(!xsign, lusize - (dp[lusize - 1] == 0));
        }
    }

    dst->set_ssize(dssize);
}

template <typename S>
void __ui_sub_impl(basic_biginteger<S> *dst, uint64_t lhs, const biginteger_data *rhs) noexcept {
    const auto rssize = rhs->get_ssize();
    if (rssize == 0) {
        dst->clear_if_reserved(1);

        if (lhs == 0) {
            dst->set_ssize(0);
        } else {
            dst->set_ssize(1);
            dst->front() = lhs;
        }

        return;
    }

    const uint32_t rusize = __fast_abs(rssize);
    dst->clear_if_reserved(rusize);

    auto *const dp = dst->data();
    const auto *const rp = rhs->data();
    int32_t dssize;

    if (rssize < 0) {
        const auto cf = addc_1(dp, rp, rusize, lhs);
        dssize = rusize + cf;
        if (cf) {
            dp[rusize] = 1;
        }
    } else {
        // lhs >= rhs
        if (rusize == 1 && lhs >= rp[0]) {
            dp[0] = lhs - rp[0];
            dssize = dp[0] != 0;
        }
        // lhs < rhs
        else {
            (void)subc_1(dp, rp, rusize, lhs);
            dssize = __fast_negate<int32_t>(rusize - (dp[rusize - 1] == 0));
        }
    }

    dst->set_ssize(dssize);
}

template <bool xsign, typename S>
void __addsub_impl(basic_biginteger<S> *dst, const biginteger_data *lhs,
                   const biginteger_data *rhs) noexcept {
    auto lssize = lhs->get_ssize();
    int32_t rssize = __fast_conditional_negate<int32_t>(xsign, rhs->get_ssize());
    uint32_t lusize = __fast_abs(lssize);
    uint32_t rusize = __fast_abs(rssize);

    if (lusize < rusize) {
        std::swap(lhs, rhs);
        std::swap(lssize, rssize);
        std::swap(lusize, rusize);
    }

    dst->reserve(lusize + 1);

    auto *const dp = dst->data();
    const auto *const lp = lhs->data();
    const auto *const rp = rhs->data();
    int32_t dssize;

    if (rusize == 0) {
        if (lp != dp) {
            std::copy_n(lp, lusize, dp);
            dst->set_ssize(lssize);
        }

        return;
    }

    // different sign
    if ((lssize ^ rssize) < 0) {
        const auto ans = static_cast<int32_t>(abs_subc_s_pos(dp, lp, lusize, rp, rusize));
        dssize = __fast_negate_with<int32_t>(lssize, ans);
    } else {
        const auto cf = addc_s(dp, lp, lusize, rp, rusize);
        dssize = __fast_negate_with<int32_t>(lssize, lusize + cf);
        if (cf) {
            dp[lusize] = 1;
        }
    }

    dst->set_ssize(dssize);
}

template <typename S>
void __mul_ui_impl(basic_biginteger<S> *dst, const biginteger_data *lhs, uint64_t rhs) noexcept {
    const auto lssize = lhs->get_ssize();
    const uint32_t lusize = __fast_abs(lssize);

    if (lusize == 0 || rhs == 0) {
        dst->set_ssize(0);
        return;
    }

    dst->reserve(lusize + 1);

    auto *const dp = dst->data();
    const auto *const lp = lhs->data();

    const auto cf = mul_1(dp, lp, lusize, rhs);
    const uint32_t dusize = lusize + (cf != 0);
    if (cf != 0) {
        dp[lusize] = cf;
    }

    dst->set_ssize(__fast_conditional_negate<int32_t>(lssize < 0, dusize));
}

template <typename S>
void __mul_2exp_impl(basic_biginteger<S> *dst, const biginteger_data *lhs,
                     uint32_t shift) noexcept {
    const int32_t lssize = lhs->get_ssize();

    if (lssize == 0) {
        dst->set_ssize(0);
        return;
    }

    const uint32_t lusize = __fast_abs(lssize);
    const uint32_t offset = shift / 64;
    shift %= 64;
    uint32_t dusize = lusize + offset;

    dst->reserve(dusize + 1);
    auto *const dp = dst->data();
    const auto *const lp = lhs->data();

    const auto cf = lshift_n(dp + offset, lp, lusize, shift);
    set_n(dp, 0, offset);

    dp[dusize] = cf;
    dusize += (cf != 0);

    dst->set_ssize(__fast_conditional_negate<int32_t>(lssize < 0, dusize));
}

template <typename S>
void __tdiv_q_impl(basic_biginteger<S> *quot, const biginteger_data *num,
                   const biginteger_data *div) noexcept {
    const auto nssize = num->get_ssize();
    const auto dssize = div->get_ssize();
    const auto nusize = __fast_abs(nssize);
    const auto dusize = __fast_abs(dssize);
    int32_t qssize = nusize - dusize + 1;

    WJR_ASSERT(dusize != 0, "division by zero");

    // num < div
    if (qssize <= 0) {
        quot->set_ssize(0);
        return;
    }

    using pointer = uint64_t *;

    quot->reserve(qssize);
    auto qp = quot->data();

    auto np = const_cast<pointer>(num->data());
    auto dp = const_cast<pointer>(div->data());

    unique_stack_allocator stkal;

    if (dp == qp) {
        auto tp = stkal.template allocate<uint64_t>(dusize);
        copy_n_restrict(dp, dusize, tp);
        dp = tp;
    }

    if (np == qp) {
        auto tp = stkal.template allocate<uint64_t>(nusize);
        copy_n_restrict(np, nusize, tp);
        np = tp;
    }

    const auto rp = stkal.template allocate<uint64_t>(dusize);

    div_qr_s(qp, rp, np, nusize, dp, dusize);

    qssize -= qp[qssize - 1] == 0;
    quot->set_ssize(__fast_conditional_negate<int32_t>((nssize ^ dssize) < 0, qssize));
}

template <typename S>
void __tdiv_r_impl(basic_biginteger<S> *rem, const biginteger_data *num,
                   const biginteger_data *div) noexcept {
    const auto nssize = num->get_ssize();
    const auto dssize = div->get_ssize();
    const auto nusize = __fast_abs(nssize);
    auto dusize = __fast_abs(dssize);
    const int32_t qssize = nusize - dusize + 1;

    WJR_ASSERT(dusize != 0, "division by zero");

    rem->reserve(dusize);
    auto rp = rem->data();

    // num < div
    if (qssize <= 0) {
        const auto np = num->data();
        if (np != rp) {
            std::copy_n(np, nusize, rp);
            rem->set_ssize(nssize);
        }

        return;
    }

    using pointer = uint64_t *;

    auto np = const_cast<pointer>(num->data());
    auto dp = const_cast<pointer>(div->data());

    unique_stack_allocator stkal;

    if (dp == rp) {
        const auto tp = stkal.template allocate<uint64_t>(dusize);
        copy_n_restrict(dp, dusize, tp);
        dp = tp;
    }

    if (np == rp) {
        const auto tp = stkal.template allocate<uint64_t>(nusize);
        copy_n_restrict(np, nusize, tp);
        np = tp;
    }

    const auto qp = stkal.template allocate<uint64_t>(qssize);

    div_qr_s(qp, rp, np, nusize, dp, dusize);

    dusize = normalize(rp, dusize);
    rem->set_ssize(__fast_conditional_negate<int32_t>(nssize < 0, dusize));
}

template <typename S0, typename S1>
uint64_t __tdiv_qr_ui_impl(basic_biginteger<S0> *quot, basic_biginteger<S1> *rem,
                           const biginteger_data *num, uint64_t div) noexcept {
    const auto nssize = num->get_ssize();

    WJR_ASSERT(div != 0, "division by zero");

    if (nssize == 0) {
        quot->set_ssize(0);
        rem->set_ssize(0);
        return 0;
    }

    const auto nusize = __fast_abs(nssize);
    quot->reserve(nusize);
    const auto qp = quot->data();
    const auto np = num->data();

    uint64_t remv;
    div_qr_1(qp, remv, np, nusize, div);

    if (remv == 0) {
        rem->set_ssize(0);
    } else {
        rem->reserve(1);
        rem->set_ssize(__fast_conditional_negate<int32_t>(nssize < 0, 1));
        rem->front() = remv;
    }

    const auto qusize = nusize - (qp[nusize - 1] == 0);

    quot->set_ssize(__fast_conditional_negate<int32_t>(nssize < 0, qusize));
    return remv;
}

template <typename S>
uint64_t __tdiv_q_ui_impl(basic_biginteger<S> *quot, const biginteger_data *num,
                          uint64_t div) noexcept {
    const auto nssize = num->get_ssize();

    WJR_ASSERT(div != 0, "division by zero");

    if (nssize == 0) {
        quot->set_ssize(0);
        return 0;
    }

    const auto nusize = __fast_abs(nssize);
    quot->reserve(nusize);
    const auto qp = quot->data();
    const auto np = num->data();

    uint64_t remv;
    div_qr_1(qp, remv, np, nusize, div);

    const auto qusize = nusize - (qp[nusize - 1] == 0);

    quot->set_ssize(__fast_conditional_negate<int32_t>(nssize < 0, qusize));
    return remv;
}

template <typename S>
uint64_t __tdiv_r_ui_impl(basic_biginteger<S> *rem, const biginteger_data *num,
                          uint64_t div) noexcept {
    const auto nssize = num->get_ssize();

    WJR_ASSERT(div != 0, "division by zero");

    if (nssize == 0) {
        rem->set_ssize(0);
        return 0;
    }

    const auto nusize = __fast_abs(nssize);
    const auto np = num->data();

    uint64_t remv;
    remv = mod_1(np, nusize, div);

    if (remv == 0) {
        rem->set_ssize(0);
    } else {
        rem->reserve(1);
        rem->set_ssize(__fast_conditional_negate<int32_t>(nssize < 0, 1));
        rem->front() = remv;
    }

    return remv;
}

template <typename S0, typename S1, typename T, WJR_REQUIRES_I(is_nonbool_integral_v<T>)>
uint64_t __tdiv_qr_impl(basic_biginteger<S0> *quot, basic_biginteger<S1> *rem,
                        const biginteger_data *num, T div) noexcept {
    if constexpr (std::is_unsigned_v<T>) {
        return __tdiv_qr_ui_impl(quot, rem, num, div);
    } else {
        uint64_t udiv = to_unsigned(div);
        bool xsign = false;
        if (div < 0) {
            udiv = -udiv;
            xsign = true;
        }

        uint64_t remv = __tdiv_qr_ui_impl(quot, rem, num, udiv);

        quot->conditional_negate(xsign);
        return remv;
    }
}

template <typename S, typename T, WJR_REQUIRES_I(is_nonbool_integral_v<T>)>
uint64_t __tdiv_q_impl(basic_biginteger<S> *quot, const biginteger_data *num, T div) noexcept {
    if constexpr (std::is_unsigned_v<T>) {
        return __tdiv_q_ui_impl(quot, num, div);
    } else {
        uint64_t udiv = to_unsigned(div);
        bool xsign = false;
        if (div < 0) {
            udiv = -udiv;
            xsign = true;
        }

        uint64_t remv = __tdiv_q_ui_impl(quot, num, udiv);

        quot->conditional_negate(xsign);
        return remv;
    }
}

template <typename S, typename T, WJR_REQUIRES_I(is_nonbool_integral_v<T>)>
uint64_t __tdiv_r_impl(basic_biginteger<S> *rem, const biginteger_data *num,
                       uint64_t div) noexcept {
    if constexpr (std::is_unsigned_v<T>) {
        return __tdiv_q_ui_impl(rem, num, div);
    } else {
        uint64_t udiv = to_unsigned(div);
        if (div < 0) {
            udiv = -udiv;
        }

        return __tdiv_r_ui_impl(rem, num, udiv);
    }
}

template <typename S0, typename S1>
void __fdiv_qr_impl(basic_biginteger<S0> *quot, basic_biginteger<S1> *rem,
                    const biginteger_data *num, const biginteger_data *div) noexcept {

    WJR_ASSERT_ASSUME(!__equal_pointer(quot, rem), "quot should not be the same as rem");

    unique_stack_allocator stkal;
    biginteger_data tmp_div;

    const auto dssize = div->get_ssize();

    if (__equal_pointer(div, quot) || __equal_pointer(div, rem)) {
        const auto dusize = __fast_abs(dssize);
        auto *const ptr = stkal.template allocate<uint64_t>(dusize);
        tmp_div = {ptr, dssize, 0};
        copy_n_restrict(div->data(), dusize, ptr);
        div = &tmp_div;
    }

    const auto xsize = num->get_ssize() ^ dssize;

    __tdiv_qr_impl(quot, rem, num, div);

    if (xsize < 0 && !rem->empty()) {
        __sub_impl(quot, quot->__get_data(), 1u);
        __add_impl(rem, rem->__get_data(), div);
    }
}

template <typename S>
void __fdiv_q_impl(basic_biginteger<S> *quot, const biginteger_data *num,
                   const biginteger_data *div) noexcept {
    unique_stack_allocator stkal;
    stack_biginteger rem(stkal);

    const auto xsize = num->get_ssize() ^ div->get_ssize();

    __tdiv_qr_impl(quot, &rem, num, div);

    if (xsize < 0 && !rem.empty()) {
        __sub_impl(quot, quot->__get_data(), 1u);
    }
}

template <typename S>
void __fdiv_r_impl(basic_biginteger<S> *rem, const biginteger_data *num,
                   const biginteger_data *div) noexcept {
    unique_stack_allocator stkal;
    biginteger_data tmp_div;

    const auto dssize = div->get_ssize();

    if (__equal_pointer(div, rem)) {
        const auto dusize = __fast_abs(dssize);
        auto *const ptr = stkal.template allocate<uint64_t>(dusize);
        tmp_div = {ptr, dssize, 0};
        copy_n_restrict(div->data(), dusize, ptr);
        div = &tmp_div;
    }

    const auto xsize = num->get_ssize() ^ dssize;

    __tdiv_r_impl(rem, num, div);

    if (xsize < 0 && !rem->empty()) {
        __add_impl(rem, rem->__get_data(), div);
    }
}

template <typename S0, typename S1, typename T, WJR_REQUIRES_I(is_nonbool_integral_v<T>)>
uint64_t __fdiv_qr_impl(basic_biginteger<S0> *quot, basic_biginteger<S1> *rem,
                        const biginteger_data *num, T div) noexcept {
    if constexpr (std::is_unsigned_v<T>) {
        const auto xssize = num->get_ssize();

        uint64_t remv = __tdiv_qr_ui_impl(quot, rem, num, div);

        if (xssize < 0 && remv != 0) {
            WJR_ASSERT(rem->is_negate());

            __sub_impl(quot, quot->__get_data(), 1u);
            rem->set_ssize(1);
            remv = div - remv;
            rem->front() = remv;
        }

        return remv;
    } else {
        uint64_t udiv = to_unsigned(div);
        int32_t xsign = 0;

        if (div < 0) {
            udiv = -udiv;
            xsign = -1;
        }

        const int32_t nssize = num->get_ssize();

        uint64_t remv = __tdiv_qr_ui_impl(quot, rem, num, udiv);

        quot->conditional_negate(xsign);

        if ((nssize ^ xsign) < 0 && remv != 0) {
            __sub_impl(quot, quot->__get_data(), 1u);
            rem->set_ssize(__fast_conditional_negate(xsign < 0, 1));
            remv = div - remv;
            rem->front() = remv;
        }

        return remv;
    }
}

template <typename S, typename T, WJR_REQUIRES_I(is_nonbool_integral_v<T>)>
uint64_t __fdiv_q_impl(basic_biginteger<S> *quot, const biginteger_data *num, T div) noexcept {
    if constexpr (std::is_unsigned_v<T>) {
        const auto xssize = num->get_ssize();

        uint64_t remv = __tdiv_q_ui_impl(quot, num, div);

        if (xssize < 0 && remv != 0) {
            __sub_impl(quot, quot->__get_data(), 1u);
            remv = div - remv;
        }

        return remv;
    } else {
        uint64_t udiv = to_unsigned(div);
        int32_t xsign = 0;

        if (div < 0) {
            udiv = -udiv;
            xsign = -1;
        }

        const int32_t nssize = num->get_ssize();

        uint64_t remv = __tdiv_q_ui_impl(quot, num, udiv);

        quot->conditional_negate(xsign);

        if ((nssize ^ xsign) < 0 && remv != 0) {
            __sub_impl(quot, quot->__get_data(), 1u);
            remv = div - remv;
        }

        return remv;
    }
}

template <typename S, typename T, WJR_REQUIRES_I(is_nonbool_integral_v<T>)>
uint64_t __fdiv_r_impl(basic_biginteger<S> *rem, const biginteger_data *num,
                       uint64_t div) noexcept {
    if constexpr (std::is_unsigned_v<T>) {
        const auto xssize = num->get_ssize();

        uint64_t remv = __tdiv_r_ui_impl(rem, num, div);

        if (xssize < 0 && remv != 0) {
            WJR_ASSERT(rem->is_negate());

            rem->set_ssize(1);
            remv = div - remv;
            rem->front() = remv;
        }

        return remv;
    } else {
        uint64_t udiv = to_unsigned(div);
        int32_t xsign = 0;

        if (div < 0) {
            udiv = -udiv;
            xsign = -1;
        }

        const int32_t nssize = num->get_ssize();

        uint64_t remv = __tdiv_r_ui_impl(rem, num, udiv);

        if ((nssize ^ xsign) < 0 && remv != 0) {
            rem->set_ssize(__fast_conditional_negate(xsign < 0, 1));
            remv = div - remv;
            rem->front() = remv;
        }

        return remv;
    }
}

template <typename S0, typename S1>
void __cdiv_qr_impl(basic_biginteger<S0> *quot, basic_biginteger<S1> *rem,
                    const biginteger_data *num, const biginteger_data *div) noexcept {
    WJR_ASSERT_ASSUME(!__equal_pointer(quot, rem), "quot should not be the same as rem");

    unique_stack_allocator stkal;
    biginteger_data tmp_div;

    const auto dssize = div->get_ssize();

    if (__equal_pointer(div, quot) || __equal_pointer(div, rem)) {
        const auto dusize = __fast_abs(dssize);
        auto *const ptr = stkal.template allocate<uint64_t>(dusize);
        tmp_div = {ptr, dssize, 0};
        copy_n_restrict(div->data(), dusize, ptr);
        div = &tmp_div;
    }

    const auto xsize = num->get_ssize() ^ dssize;

    __tdiv_qr_impl(quot, rem, num, div);

    if (xsize >= 0 && !rem->empty()) {
        __add_impl(quot, quot->__get_data(), 1u);
        __sub_impl(rem, rem->__get_data(), div);
    }
}

template <typename S>
void __cdiv_q_impl(basic_biginteger<S> *quot, const biginteger_data *num,
                   const biginteger_data *div) noexcept {
    unique_stack_allocator stkal;
    stack_biginteger rem(stkal);

    const auto xsize = num->get_ssize() ^ div->get_ssize();

    __tdiv_qr_impl(quot, &rem, num, div);

    if (xsize >= 0 && !rem.empty()) {
        __add_impl(quot, quot->__get_data(), 1u);
    }
}

template <typename S>
void __cdiv_r_impl(basic_biginteger<S> *rem, const biginteger_data *num,
                   const biginteger_data *div) noexcept {
    unique_stack_allocator stkal;
    biginteger_data tmp_div;

    const auto dssize = div->get_ssize();

    if (__equal_pointer(div, rem)) {
        const auto dusize = __fast_abs(dssize);
        auto *const ptr = stkal.template allocate<uint64_t>(dusize);
        tmp_div = {ptr, dssize, 0};
        copy_n_restrict(div->data(), dusize, ptr);

        div = &tmp_div;
    }

    const auto xsize = num->get_ssize() ^ dssize;

    __tdiv_r_impl(rem, num, div);

    if (xsize >= 0 && !rem->empty()) {
        __sub_impl(rem, rem->__get_data(), div);
    }
}

template <typename S0, typename S1, typename T, WJR_REQUIRES_I(is_nonbool_integral_v<T>)>
uint64_t __cdiv_qr_impl(basic_biginteger<S0> *quot, basic_biginteger<S1> *rem,
                        const biginteger_data *num, T div) noexcept {
    if constexpr (std::is_unsigned_v<T>) {
        const auto xssize = num->get_ssize();

        uint64_t remv = __tdiv_qr_ui_impl(quot, rem, num, div);

        if (xssize >= 0 && remv != 0) {
            WJR_ASSERT(rem->is_negate());

            __add_impl(quot, quot->__get_data(), 1u);
            rem->set_ssize(-1);
            remv = div - remv;
            rem->front() = remv;
        }

        return remv;
    } else {
        uint64_t udiv = to_unsigned(div);
        int32_t xsign = 0;

        if (div < 0) {
            udiv = -udiv;
            xsign = -1;
        }

        const int32_t nssize = num->get_ssize();

        uint64_t remv = __tdiv_qr_ui_impl(quot, rem, num, udiv);

        quot->conditional_negate(xsign);

        if ((nssize ^ xsign) >= 0 && remv != 0) {
            __add_impl(quot, quot->__get_data(), 1u);
            rem->set_ssize(__fast_conditional_negate(xsign >= 0, 1));
            remv = div - remv;
            rem->front() = remv;
        }

        return remv;
    }
}

template <typename S, typename T, WJR_REQUIRES_I(is_nonbool_integral_v<T>)>
uint64_t __cdiv_q_impl(basic_biginteger<S> *quot, const biginteger_data *num, T div) noexcept {
    if constexpr (std::is_unsigned_v<T>) {
        const auto xssize = num->get_ssize();

        uint64_t remv = __tdiv_q_ui_impl(quot, num, div);

        if (xssize >= 0 && remv != 0) {
            __add_impl(quot, quot->__get_data(), 1u);
            remv = div - remv;
        }

        return remv;
    } else {
        uint64_t udiv = to_unsigned(div);
        int32_t xsign = 0;

        if (div < 0) {
            udiv = -udiv;
            xsign = -1;
        }

        const int32_t nssize = num->get_ssize();

        uint64_t remv = __tdiv_q_ui_impl(quot, num, udiv);

        quot->conditional_negate(xsign);

        if ((nssize ^ xsign) >= 0 && remv != 0) {
            __add_impl(quot, quot->__get_data(), 1u);
            remv = div - remv;
        }

        return remv;
    }
}

template <typename S, typename T, WJR_REQUIRES_I(is_nonbool_integral_v<T>)>
uint64_t __cdiv_r_impl(basic_biginteger<S> *rem, const biginteger_data *num,
                       uint64_t div) noexcept {
    if constexpr (std::is_unsigned_v<T>) {
        const auto xssize = num->get_ssize();

        uint64_t remv = __tdiv_r_ui_impl(rem, num, div);

        if (xssize >= 0 && remv != 0) {
            WJR_ASSERT(rem->is_negate());

            rem->set_ssize(-1);
            remv = div - remv;
            rem->front() = remv;
        }

        return remv;
    } else {
        uint64_t udiv = to_unsigned(div);
        int32_t xsign = 0;

        if (div < 0) {
            udiv = -udiv;
            xsign = -1;
        }

        const int32_t nssize = num->get_ssize();

        uint64_t remv = __tdiv_r_ui_impl(rem, num, udiv);

        if ((nssize ^ xsign) >= 0 && remv != 0) {
            rem->set_ssize(__fast_conditional_negate(xsign >= 0, 1));
            remv = div - remv;
            rem->front() = remv;
        }

        return remv;
    }
}

template <typename S>
void __tdiv_q_2exp_impl(basic_biginteger<S> *quot, const biginteger_data *num,
                        uint32_t shift) noexcept {
    int32_t nssize = num->get_ssize();
    uint32_t nusize = __fast_abs(nssize);
    uint32_t offset = shift / 64;

    int32_t qssize = nusize - offset;

    if (qssize <= 0) {
        quot->set_ssize(0);
        return;
    }

    quot->reserve(qssize);
    const auto qp = quot->data();
    const auto np = num->data();

    (void)rshift_n(qp, np + offset, qssize, shift % 64);
    qssize -= qp[qssize - 1] == 0;

    quot->set_ssize(__fast_conditional_negate<int32_t>(nssize < 0, qssize));
}

template <typename S>
void __tdiv_r_2exp_impl(basic_biginteger<S> *rem, const biginteger_data *num,
                        uint32_t shift) noexcept {
    const int32_t nssize = num->get_ssize();
    uint32_t nusize = __fast_abs(nssize);
    uint32_t offset = shift / 64;

    uint32_t rusize;

    if (nusize <= offset) {
        rusize = nusize;
        offset = nusize;
        rem->reserve(rusize);
    } else {
        uint64_t high = num->data()[offset] & (((uint64_t)(1) << (shift % 64)) - 1);
        if (high != 0) {
            rusize = offset + 1;
            rem->reserve(rusize);
            rem->data()[offset] = high;
        } else {
            rusize = normalize(num->data(), offset);
            offset = rusize;
            rem->reserve(rusize);
        }
    }

    if (!__equal_pointer(rem, num)) {
        std::copy_n(num->data(), offset, rem->data());
    }

    rem->set_ssize(__fast_conditional_negate<int32_t>(nssize < 0, rusize));
}

template <typename S>
void __cfdiv_q_2exp_impl(basic_biginteger<S> *quot, const biginteger_data *num, uint32_t shift,
                         int32_t xdir) noexcept {
    int32_t nssize = num->get_ssize();
    uint32_t nusize = __fast_abs(nssize);
    uint32_t offset = shift / 64;

    int32_t qssize = nusize - offset;

    if (qssize <= 0) {
        if (nssize == 0) {
            quot->set_ssize(0);
            return;
        }

        quot->clear_if_reserved(1);
        quot->data()[0] = 1;

        quot->set_ssize((nssize ^ xdir) < 0 ? 0 : xdir);
        return;
    }

    quot->reserve(qssize + 1);
    const auto qp = quot->data();
    const auto np = num->data();

    uint64_t xmask = (nssize ^ xdir) < 0 ? 0 : UINT64_MAX;
    uint64_t round = 0;

    if (xmask) {
        // all is zero, then round is zero
        round = find_not_n(np, 0, offset) == offset ? 0 : 1;
    }

    round |= xmask & rshift_n(qp, np + offset, qssize, shift % 64);
    qssize -= qp[qssize - 1] == 0;

    if (WJR_LIKELY(round != 0)) {
        if (WJR_LIKELY(qssize != 0)) {
            const auto cf = addc_1(qp, qp, qssize, 1u);
            if (cf != 0) {
                qp[qssize] = cf;
                ++qssize;
            }
        } else {
            qp[0] = 1;
            qssize = 1;
        }
    }

    quot->set_ssize(__fast_conditional_negate<int32_t>(nssize < 0, qssize));
}

template <typename S, typename Engine,
          WJR_REQUIRES_I(biginteger_uniform_random_bit_generator_v<Engine>)>
void __urandom_bit_impl(basic_biginteger<S> *dst, uint32_t size, Engine &engine) noexcept {
    const uint32_t dusize = size / 64;
    size %= 64;
    uint32_t dssize = dusize + (size != 0);

    dst->reserve(dssize);
    const auto dp = dst->data();

    do {
        for (uint64_t i = 0; i < dusize; ++i) {
            dp[i] = engine();
        }
    } while (0);

    if (size != 0) {
        dp[dusize] = engine() >> (64 - size);
    }

    dssize = normalize(dp, dssize);
    dst->set_ssize(dssize);
}

template <typename S, typename Engine,
          WJR_REQUIRES_I(biginteger_uniform_random_bit_generator_v<Engine>)>
void __urandom_exact_bit_impl(basic_biginteger<S> *dst, uint32_t size, Engine &engine) noexcept {
    if (WJR_UNLIKELY(size == 0)) {
        dst->set_ssize(0);
        return;
    }

    const uint32_t dusize = (size - 1) / 64;
    size = (size - 1) % 64;
    const uint32_t dssize = dusize + 1;

    dst->reserve(dssize);
    const auto dp = dst->data();

    do {
        for (uint64_t i = 0; i < dusize; ++i) {
            dp[i] = engine();
        }
    } while (0);

    do {
        uint64_t high = (uint64_t)(1) << size;

        if (size != 0) {
            high |= engine() >> (64 - size);
        }

        dp[dusize] = high;
    } while (0);

    dst->set_ssize(dssize);
}

template <typename S, typename Engine,
          WJR_REQUIRES_I(biginteger_uniform_random_bit_generator_v<Engine>)>
void __urandom_impl(basic_biginteger<S> *dst, const biginteger_data *limit,
                    Engine &engine) noexcept {
    uint32_t size = limit->size();

    WJR_ASSERT(size != 0);

    if (WJR_UNLIKELY(size == 1)) {
        std::uniform_int_distribution<uint64_t> head(0, limit->data()[0] - 1);
        const uint64_t gen = head(engine);

        dst->clear_if_reserved(1);
        dst->data()[0] = gen;
        dst->set_ssize(gen == 0 ? 0 : 1);
        return;
    }

    dst->reserve(size);

    const auto dp = dst->data();
    const uint64_t *lp = limit->data();

    unique_stack_allocator stkal;

    if (__equal_pointer(dst, limit)) {
        auto *const tp = stkal.template allocate<uint64_t>(size);
        copy_n_restrict(lp, size, tp);
        lp = tp;
    }

    const uint32_t lst_pos = size - 1;
    const uint64_t lst_val = lp[lst_pos];
    std::uniform_int_distribution<uint64_t> head(0, lst_val);

    while (true) {
        uint64_t gen = head(engine);
        uint32_t pos = lst_pos;

        if (WJR_UNLIKELY(gen == lst_val)) {
            uint64_t now;
            do {
                dp[pos--] = gen;
                gen = engine();
                now = lp[pos];

                if (WJR_LIKELY(gen != now)) {
                    goto NEXT;
                }

            } while (pos);

            continue;

        NEXT:

            if (gen > now) {
                continue;
            }
        }

        dp[pos] = gen;
        while (pos) {
            dp[--pos] = engine();
        }

        break;
    }

    size = normalize(dp, size);
    dst->set_ssize(size);
}

template <typename S, typename Engine,
          WJR_REQUIRES_I(biginteger_uniform_random_bit_generator_v<Engine>)>
void __urandom_exact_impl(basic_biginteger<S> *dst, const biginteger_data *limit,
                          Engine &engine) noexcept {
    uint32_t size = limit->size();

    if (WJR_UNLIKELY(size <= 1)) {
        if (size == 0) {
            dst->set_ssize(0);
            return;
        }

        std::uniform_int_distribution<uint64_t> head(0, limit->data()[0]);
        const uint64_t gen = head(engine);

        dst->clear_if_reserved(1);
        dst->data()[0] = gen;
        dst->set_ssize(gen == 0 ? 0 : 1);
        return;
    }

    dst->reserve(size);

    const auto dp = dst->data();
    const uint64_t *lp = limit->data();

    unique_stack_allocator stkal;

    if (__equal_pointer(dst, limit)) {
        auto *const tp = stkal.template allocate<uint64_t>(size);
        copy_n_restrict(lp, size, tp);
        lp = tp;
    }

    const uint32_t lst_pos = size - 1;
    const uint64_t lst_val = lp[lst_pos];
    std::uniform_int_distribution<uint64_t> head(0, lst_val);

    while (true) {
        uint64_t gen = head(engine);
        uint32_t pos = lst_pos;

        if (WJR_UNLIKELY(gen == lst_val)) {
            uint64_t now;
            do {
                dp[pos--] = gen;
                gen = engine();
                now = lp[pos];
            } while (gen == now && pos);

            if (gen > now) {
                continue;
            }
        }

        dp[pos] = gen;

        while (pos) {
            dp[--pos] = engine();
        }

        break;
    }

    size = normalize(dp, size);
    dst->set_ssize(size);
}

/// @private
inline uint32_t __bit_width_impl(const biginteger_data *num) noexcept {
    const uint32_t size = num->size();
    if (WJR_UNLIKELY(size == 0)) {
        return 0;
    }

    return 64 * size - clz(num->data()[size - 1]);
}

/// @private
inline uint32_t __ctz_impl(const biginteger_data *num) noexcept {
    if (num->empty()) {
        return 0;
    }

    // can be optimize by using SIMD

    const auto *const ptr = num->data();
    const uint32_t size = num->size();
    const uint32_t idx = static_cast<uint32_t>(find_not_n(ptr, 0, size));
    WJR_ASSERT(idx != size);
    return idx * 64 + ctz(ptr[idx]);
}

template <typename S>
void __pow_impl(basic_biginteger<S> *dst, const biginteger_data *num, uint32_t exp) noexcept {
    const int32_t nssize = num->get_ssize();
    if (WJR_UNLIKELY(nssize == 0)) {
        *dst = exp == 0 ? 1u : 0u;
        return;
    }

    if (exp <= 2) {
        if (exp == 0) {
            *dst = 1u;
        } else if (exp == 1) {
            *dst = *num;
        } else {
            sqr(*dst, *num);
        }
        return;
    }

    const uint32_t nusize = __fast_abs(nssize);
    const uint32_t max_dusize = (uint64_t(__bit_width_impl(num)) * exp + 63) / 64;

    using pointer = uint64_t *;

    auto *dp = dst->data();
    auto *np = const_cast<pointer>(num->data());

    unique_stack_allocator stkal;
    optional<uninitialized<basic_biginteger<S>>> tmp;

    if (dst->capacity() < max_dusize) {
        tmp.emplace(dst->get_growth_capacity(dst->capacity(), max_dusize), in_place_reserve,
                    dst->get_allocator());
        dp = (**tmp).data();
    } else {
        if (dp == np) {
            np = stkal.template allocate<uint64_t>(max_dusize);
            copy_n_restrict(dp, nusize, np);
        }
    }

    // todo : optimize this size.
    uint64_t *const tp = stkal.template allocate<uint64_t>(max_dusize);
    uint32_t dusize = pow_1(dp, np, nusize, exp, tp);

    if (tmp.has_value()) {
        *dst = **std::move(tmp);
        tmp->reset();
    }

    dst->set_ssize(__fast_conditional_negate<int32_t>((nssize < 0) && (exp & 1), dusize));
}

/// @private
template <typename S>
void __powmod_impl(basic_biginteger<S> *dst, const biginteger_data *num, __powmod_iterator *iter,
                   const biginteger_data *mod) noexcept {
    WJR_ASSERT(mod->size() != 0);

    const auto size = iter->size;

    if (size == 0) {
        uint64_t val;
        if (WJR_UNLIKELY(mod->size() == 1 && mod->data()[0] == 1)) {
            val = 0u;
        } else {
            val = 1u;
        }

        *dst = val;
        return;
    }

    tdiv_r(*dst, *num, *mod);

    while (!(iter->get() & 1)) {
        sqr(*dst, *dst);
        tdiv_r(*dst, *dst, *mod);
        iter->next();
    }

    if (iter->end()) {
        return;
    }

    basic_biginteger<S> tmp;
    iter->next();
    sqr(tmp, *dst);
    tdiv_r(tmp, tmp, *mod);

    if (iter->get() & 1) {
        mul(*dst, *dst, tmp);
        tdiv_r(*dst, *dst, *mod);
    }

    if (!iter->end()) {
        do {
            iter->next();
            sqr(tmp, tmp);
            tdiv_r(tmp, tmp, *mod);

            if (iter->get() & 1) {
                mul(*dst, *dst, tmp);
                tdiv_r(*dst, *dst, *mod);
            }
        } while (!iter->end());
    }
}

template <typename S>
void __powmod_impl(basic_biginteger<S> *dst, const biginteger_data *num, const biginteger_data *exp,
                   const biginteger_data *mod) noexcept {
    __powmod_iterator iter(exp->data(), exp->size());
    __powmod_impl(dst, num, &iter, mod);
}

template <typename S>
void __powmod_impl(basic_biginteger<S> *dst, const biginteger_data *num, uint64_t exp,
                   const biginteger_data *mod) noexcept {
    uint64_t tmp[] = {exp};
    __powmod_iterator iter(tmp, exp == 0 ? 0 : 1);
    __powmod_impl(dst, num, &iter, mod);
}

} // namespace biginteger_detail

template <typename S>
from_chars_result<const char *> from_chars(const char *first, const char *last,
                                           basic_biginteger<S> &dst, unsigned int base) noexcept {
    return biginteger_detail::__from_chars_impl<true>(first, last, &dst, base);
}

template <typename S>
from_chars_result<const char *> from_chars_characters_unchecked(const char *first, const char *last,
                                                                basic_biginteger<S> &dst,
                                                                unsigned int base) noexcept {
    return biginteger_detail::__from_chars_impl<false>(first, last, &dst, base);
}

template <typename S>
void negate(basic_biginteger<S> &dst) noexcept {
    dst.negate();
}

template <typename S>
void absolute(basic_biginteger<S> &dst) noexcept {
    dst.absolute();
}

/// @todo Need to check when read string. But that's so slow!
template <typename Traits, typename S>
std::basic_istream<char, Traits> &operator>>(std::basic_istream<char, Traits> &is,
                                             basic_biginteger<S> &dst) noexcept {
    std::basic_string<char, Traits, std::allocator<char>> str;
    is >> str;
    from_chars(str.data(), str.data() + str.size(), dst, 0);
    return is;
}

template <typename Traits>
std::basic_ostream<char, Traits> &operator<<(std::basic_ostream<char, Traits> &os,
                                             const biginteger_data &src) noexcept {
    if (const std::ostream::sentry ok(os); ok) {
        unique_stack_allocator stkal;
        std::basic_string<char, Traits, weak_stack_allocator<char>> buffer(stkal);
        buffer.reserve(256);

        const std::ios_base::fmtflags flags = os.flags();

        if ((flags & std::ios::showpos) && !src.is_negate()) {
            buffer.push_back('+');
        }

        int base = 10;

        if (const auto basefield = flags & std::ios::basefield; basefield != 0) {
            if (basefield == std::ios::oct) {
                base = 8;
                if (flags & std::ios::showbase) {
                    buffer.append({'0'});
                }
            } else if (basefield == std::ios::hex) {
                base = 16;
                if (flags & std::ios::showbase) {
                    buffer.append({'0', 'x'});
                }
            }
        }

        (void)to_chars_unchecked(std::back_inserter(buffer), src, base);
        // seems won't be empty
        WJR_ASSERT(!buffer.empty());
        __ostream_insert_unchecked(os, buffer.data(), buffer.size());
    } else {
        os.setstate(std::ios::badbit);
    }

    return os;
}

/// @brief Optimization for ostream
extern std::ostream &operator<<(std::ostream &os, const biginteger_data &src) noexcept;

} // namespace wjr

namespace fmt {
template <>
struct formatter<wjr::biginteger_data> {
private:
    detail::dynamic_format_specs<char> m_specs;

public:
    FMT_CONSTEXPR auto parse(parse_context<char> &ctx) -> const char * {
        if (ctx.begin() == ctx.end() || *ctx.begin() == '}')
            return ctx.begin();
        auto end = detail::parse_format_specs(ctx.begin(), ctx.end(), m_specs, ctx,
                                              detail::type::int128_type);
        if (m_specs.upper()) {
            report_error("Upper letters are temporarily not supported");
        }
        return end;
    }

private:
    void do_format(const wjr::biginteger_data &value,
                   wjr::vector<char, wjr::weak_stack_allocator<char>> &buffer) const;

public:
    template <typename Context>
    auto format(const wjr::biginteger_data &value, Context &ctx) const -> decltype(ctx.out()) {
        wjr::unique_stack_allocator stkal;
        wjr::vector<char, wjr::weak_stack_allocator<char>> buffer(stkal);
        do_format(value, buffer);
        std::string_view data(buffer.data(), buffer.size());
        auto specs = format_specs(m_specs);
        if (m_specs.dynamic()) {
            detail::handle_dynamic_spec(specs.dynamic_width(), specs.width, m_specs.width_ref, ctx);
        }
        return detail::write_bytes<char>(ctx.out(), data, specs);
    }
};

template <typename S>
struct formatter<wjr::basic_biginteger<S>> : formatter<wjr::biginteger_data> {};
} // namespace fmt

namespace std {

template <typename Storage>
constexpr void swap(wjr::basic_biginteger<Storage> &lhs,
                    wjr::basic_biginteger<Storage> &rhs) noexcept(noexcept(lhs.swap(rhs))) {
    lhs.swap(rhs);
}

} // namespace std

#endif<|MERGE_RESOLUTION|>--- conflicted
+++ resolved
@@ -112,12 +112,7 @@
 
     constexpr int32_t get_ssize() const noexcept { return m_size; }
 
-<<<<<<< HEAD
-    constexpr uint64_t *data() noexcept { return m_data; }
-    void set_ssize(int32_t size) noexcept {
-=======
     constexpr void set_ssize(int32_t size) noexcept {
->>>>>>> 6e645d2c
         WJR_ASSERT_ASSUME_L2(__fast_abs(size) <= m_capacity);
         m_size = size;
     }
@@ -215,16 +210,11 @@
     void set_ssize(T size) = delete;
     void set_ssize(int32_t size) noexcept { m_storage.set_ssize(size); }
 
-<<<<<<< HEAD
-    biginteger_data *__get_data() noexcept { return std::addressof(m_storage); }
-    const biginteger_data *__get_data() const noexcept { return std::addressof(m_storage); }
-=======
     constexpr void set_ssize(int32_t size) noexcept { biginteger_data::set_ssize(size); }
 
     constexpr biginteger_data *__get_data() noexcept {
         return static_cast<biginteger_data *>(this);
     }
->>>>>>> 6e645d2c
 
     constexpr const biginteger_data *__get_data() const noexcept {
         return static_cast<const biginteger_data *>(this);
@@ -1568,16 +1558,11 @@
     biginteger_data *__get_data() noexcept { return get_storage().__get_data(); }
     const biginteger_data *__get_data() const noexcept { return get_storage().__get_data(); }
 
-<<<<<<< HEAD
-    operator biginteger_data &() noexcept { return *__get_data(); }
-    operator const biginteger_data &() const noexcept { return *__get_data(); }
-=======
     biginteger_data &__get_ref() noexcept { return *__get_data(); }
     const biginteger_data &__get_ref() const noexcept { return *__get_data(); }
 
     operator biginteger_data &() noexcept { return __get_ref(); }
     operator const biginteger_data &() const noexcept { return __get_ref(); }
->>>>>>> 6e645d2c
 
 private:
     void __check_high_bit() const {

--- conflicted
+++ resolved
@@ -142,8 +142,6 @@
     return builtin_from_chars_unroll_8_fast<Base>(in);
 }
 
-<<<<<<< HEAD
-=======
 template <uint64_t Base>
 uint32_t builtin_from_chars_unroll_8_fast(const void *ptr, origin_converter_t) {
     static_assert(Base <= 10, "");
@@ -151,7 +149,6 @@
     return builtin_from_chars_unroll_8_fast<Base>(in);
 }
 
->>>>>>> 5a44b604
 #endif
 
 #if WJR_HAS_BUILTIN(FROM_CHARS_UNROLL_16_FAST)

#ifndef WJR_CAPTURE_LEAF_HPP__
#define WJR_CAPTURE_LEAF_HPP__

#include <tuple>

#include <wjr/container/container_of.hpp>
#include <wjr/crtp/class_base.hpp>
#include <wjr/tp/algorithm.hpp>
#include <wjr/type_traits.hpp>

namespace wjr {

/**
 * @class capture_leaf
 *
 * @brief Capture any type as a new type. Can be used as a class base.
 *
 */
template <typename T, typename Tag = void>
class capture_leaf : enable_special_members_of_args_base<Tag, T> {
    using Mybase = enable_special_members_of_args_base<Tag, T>;

    template <typename _Mybase, typename _Tag, typename _Enable>
    friend struct container_of_fn;

public:
    using value_type = T;

    template <typename Ty = T, WJR_REQUIRES(std::is_default_constructible_v<Ty>)>
    constexpr capture_leaf() noexcept(std::is_nothrow_constructible_v<T>)
        : Mybase(enable_default_constructor), m_value() {}

    template <typename... Args, WJR_REQUIRES(std::is_constructible_v<T, Args...>)>
    constexpr capture_leaf(Args &&...args) noexcept(std::is_constructible_v<T, Args...>)
        : Mybase(enable_default_constructor), m_value(std::forward<Args>(args)...) {}

    template <typename Ty = T, WJR_REQUIRES(std::is_default_constructible_v<Ty>)>
    constexpr explicit capture_leaf(default_construct_t) noexcept(
        std::is_nothrow_default_constructible_v<T>)
        : Mybase(enable_default_constructor) {}

    constexpr T &get() noexcept { return m_value; }
    constexpr const T &get() const noexcept { return m_value; }

private:
    T m_value;
};

template <typename T, typename TagT>
struct container_of_fn<capture_leaf<T, TagT>, void,
                       std::enable_if_t<std::is_standard_layout_v<T>>> {
    using base_type = capture_leaf<T, TagT>;
    using value_type = T;

    base_type &operator()(value_type &ref) const noexcept {
        return *reinterpret_cast<base_type *>(reinterpret_cast<std::byte *>(std::addressof(ref)) -
                                              offsetof(base_type, m_value));
    }

    const base_type &operator()(const value_type &ref) const noexcept {
        return *reinterpret_cast<const base_type *>(
            reinterpret_cast<const std::byte *>(std::addressof(ref)) -
            offsetof(base_type, m_value));
    }
};

/**
 * @class compressed_capture_leaf
 *
 * @brief Compressed capture any type as a new type.
 *
 * @details Use `EBO`(empty base optimization) to compress the size of the
 * object.
 *
 */
template <typename T, typename Tag = void>
class compressed_capture_leaf : T {
    using Mybase = T;

public:
    using value_type = T;

    template <typename Ty = T, WJR_REQUIRES(std::is_default_constructible_v<Ty>)>
    constexpr compressed_capture_leaf() noexcept(std::is_nothrow_constructible_v<T>) : Mybase() {}

    template <typename... Args, WJR_REQUIRES(std::is_constructible_v<T, Args...>)>
    constexpr compressed_capture_leaf(Args &&...args) noexcept(std::is_constructible_v<T, Args...>)
        : Mybase(std::forward<Args>(args)...) {}

    template <typename Ty = T, WJR_REQUIRES(std::is_default_constructible_v<Ty>)>
    constexpr explicit compressed_capture_leaf(default_construct_t) noexcept(
        std::is_nothrow_default_constructible_v<T>) {}

    constexpr T &get() noexcept { return *this; }
    constexpr const T &get() const noexcept { return *this; }
<<<<<<< HEAD
=======
};

template <typename T, typename TagT>
struct container_of_fn<compressed_capture_leaf<T, TagT>, void> {
    using base_type = compressed_capture_leaf<T, TagT>;
    using value_type = T;

    constexpr base_type &operator()(value_type &ref) const noexcept {
        return static_cast<base_type &>(ref);
    }

    constexpr const base_type &operator()(const value_type &ref) const noexcept {
        return static_cast<const base_type &>(ref);
    }
>>>>>>> 6e645d2c
};

/**
 * @struct is_compressed
 *
 * @brief Check if a class can be compressed.
 *
 * @details A class can be compressed if it is a `empty` `class`, and it is not
 * `final`.
 *
 */
template <typename T>
struct is_compressed
    : std::conjunction<std::is_class<T>, std::is_empty<T>, std::negation<std::is_final<T>>> {};

/**
 * @brief Value of @ref is_compressed.
 *
 */
template <typename T>
inline constexpr bool is_compressed_v = is_compressed<T>::value;

/// @private
template <typename LP, typename RP, typename = void>
struct __is_tuple_like_impl : std::false_type {};

/// @private
template <typename LP, typename RP>
struct __is_tuple_like_impl<
    LP, RP,
    std::enable_if_t<!std::is_same_v<LP, RP> &&
                     std::tuple_size_v<LP> == tp_defer_t<std::tuple_size, RP>::value>>
    : std::true_type {};

/**
 * @brief Use template<...>typename like to like all element of LP and RP.
 *
 * @details For example, like is std::is_assignable, LP is std::tuple<T0, U0>,
 * RP is std::tuple<T1, U1>. \n Then __is_tuple_like =
 * std::conjunction<std::is_assignable<T0, T1>, std::is_assignable<U0, U1>>.
 *
 */
template <typename LP, typename RP>
struct __is_tuple_like : __is_tuple_like_impl<LP, remove_cvref_t<RP>> {};

/**
 * @brief Value of @ref __is_tuple_like.
 *
 */
template <typename LP, typename RP>
inline constexpr bool __is_tuple_like_v = __is_tuple_like<LP, RP>::value;

/// @private
template <template <typename...> typename Test, typename Seq, typename LP, typename RP,
          typename = void>
struct __is_tuple_test_impl : std::false_type {};

/// @private
template <template <typename...> typename Test, size_t... Idxs, typename LP, typename RP>
struct __is_tuple_test_impl<Test, std::index_sequence<Idxs...>, LP, RP,
                            std::enable_if_t<__is_tuple_like_v<LP, RP>>>
    : std::conjunction<
          Test<std::tuple_element_t<Idxs, LP>, decltype(std::get<Idxs>(std::declval<RP>()))>...> {};

/**
 * @brief Use template<...>typename Test to test all element of LP and RP.
 *
 * @details For example, Test is std::is_assignable, LP is std::tuple<T0, U0>,
 * RP is std::tuple<T1, U1>. \n Then __is_tuple_test =
 * std::conjunction<std::is_assignable<T0, T1>, std::is_assignable<U0, U1>>.
 *
 */
template <template <typename...> typename Test, typename LP, typename RP>
struct __is_tuple_test
    : __is_tuple_test_impl<Test, std::make_index_sequence<std::tuple_size_v<LP>>, LP, RP> {};

/**
 * @brief Value of @ref __is_tuple_test.
 *
 */
template <template <typename...> typename Test, typename LP, typename RP>
inline constexpr bool __is_tuple_test_v = __is_tuple_test<Test, LP, RP>::value;

/// @private
template <typename T, typename U>
struct __is_tuple_assignable : std::is_assignable<T &, U> {};

} // namespace wjr

#endif // WJR_CAPTURE_LEAF_HPP__<|MERGE_RESOLUTION|>--- conflicted
+++ resolved
@@ -93,8 +93,6 @@
 
     constexpr T &get() noexcept { return *this; }
     constexpr const T &get() const noexcept { return *this; }
-<<<<<<< HEAD
-=======
 };
 
 template <typename T, typename TagT>
@@ -109,7 +107,6 @@
     constexpr const base_type &operator()(const value_type &ref) const noexcept {
         return static_cast<const base_type &>(ref);
     }
->>>>>>> 6e645d2c
 };
 
 /**

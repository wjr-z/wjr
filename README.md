最低要求：  \
C++17，64位系统。  \
绝大多数优化仅针对x64。 目前异常处理支持不佳。  
1. 非侵入式容器 bitset, B+-tree, basic_vector...
- bitset : 支持不初始化值的bitset。在解析器中很常见，仅需根据depth更新而不需要初始化。
- B+-tree : 优化的B+-tree, 对每次拷贝长度的上下限进行了计算，并根据此定制copy/copy_backward。
bset, bmap ... 
- basic_vector : 可定制通用vector，暂时支持类似std::vector, std::inplace_vector(C++26), fixed_vector等。\
inplace_vector为栈上分配内存。  \
fixed_vector仅构造时动态分配内存，之后不进行扩容，这有利于部分优化实现。\
biginteger中size为int32_t，需要表示正负数，也可定制其vector，只需修改其storage即可。    \
提供安全的方式修改vector的storage，即安全的方式从T*转换为vector\<T\>，或反过来。
2. 侵入式容器 list, forward_list, lock-free forward_list...
类似Linux侵入式容器
3. 预处理器
4. compressed_pair\<T, U\>  \
EBO优化pair。尽可能的trivial
5. tuple\<Args...\>   \
尽可能的trivial
6. span \
C++20 span的C++17实现。
7. inline_arg   \
模板函数中很难选择使用值传递还是引用传递，这是const T&和T的wrapper，可以根据trivial, size等手动/自动选择相应的wrapper。
8. uninitialized : aligned_storage_t替代品  \
尽可能的trivial。手动构造和析构。
9. lazy_initialized\<T\> : 延迟初始化   \
类似于uninitialized，但是必须在生命周期前构造，生命周期结束时自动析构。
10. math : \
clz(countl_zero), ctz(coutr_zero), popcount, uint128_t, mul64x64 ...    \
大整数底层实现，性能与GMP中mpn基本相同(x64下)，部分略快于mpn，部分算法优化远快于mpn。   \
GCC/Clang支持内联汇编，部分简单函数可内联。后续可能对常量长度进行专门优化。
11. biginteger :    \
大整数库封装类
12. JSON :  \
综合了simdjson的性能和nlohmann的易用性，使用SIMD加速解析，使用nlohmann类似数据结构构建document，    \
使用了定制的relocate优化。可自定义visitor，例如使用虚函数直接根据类构建，或类似simdjson生成迭代器等。
13. format : to_chars, from_chars ...
fast_float整数path优化。    \
to_chars支持直接输出到迭代器。对于back_inserter，并非简单的定义buffer，写入到buffer然后拷贝到迭代器中，  \
而是判断容器是否支持直接拷贝（例如默认std::char_traits可以简单拷贝，其他traits需要自定义是否支持），是否支持resize/append，\
若支持，则可以使用resize/append后直接写入
```
std::basic_string<char, nodex<char>> str;
        auto ptr = to_chars_unchecked(std::back_inserter(str), 123);
```
14. template preprocessor : \
例如
```
tp_sort_t<tp_list<integral_constant<int, 3>, integral_constant<int, 2>,
                                     integral_constant<int, 1>>>
=> tp_list<integral_constant<int, 1>, integral_constant<int, 2>,
                                     integral_constant<int, 3>>
```
可自定义比较参数。  \
15. stack alloccator : 动态扩展内存分配器。堆预分配内存模拟栈   \
16. string :    \
实现部分C++17中不支持的函数，例如resize_and_overwrite、starts_with、ends_with等 \
17. switch of tp_list.  \
Example :
```
using type = tp_integers_list_t<char, 'a', 'b', 'c', '3', '4'>;
vswitch<type>('a', [](auto) {
    ///
});
```
tp_integers_list_t可以通过宏字符串参数构建，也可以使用tp_xxx_t构建。    \
直接调用switch，支持最大256个case。 \
18. expected    \
C++20 expected的C++17实现。    \
新增compressed_unexpected，但目前仅为复用代码，后续可能移至其他类（使用错误码而非bool记录是否存在值）。
19. crtp    \
control_special_members_base可以方便的生成尽可能trivial的特殊成员函数。 \
enable_special_members_of_args_base可以方便的禁用特殊成员函数。
20. concurrency \
pause，lock-free单向链表简单实现，spin_mutex    \
<<<<<<< HEAD
todo : 
1. 无锁数据结构，RCU, scheduler等
2. 使用forked fastfloat/dragonbox.
3. 支持使用fmt
=======
todo : 无锁数据结构，RCU, scheduler等

### 单元测试
目前尚未适配需要使用GMP的测试
>>>>>>> 55e7bb4b
<|MERGE_RESOLUTION|>--- conflicted
+++ resolved
@@ -73,14 +73,10 @@
 enable_special_members_of_args_base可以方便的禁用特殊成员函数。
 20. concurrency \
 pause，lock-free单向链表简单实现，spin_mutex    \
-<<<<<<< HEAD
 todo : 
 1. 无锁数据结构，RCU, scheduler等
 2. 使用forked fastfloat/dragonbox.
 3. 支持使用fmt
-=======
-todo : 无锁数据结构，RCU, scheduler等
 
 ### 单元测试
-目前尚未适配需要使用GMP的测试
->>>>>>> 55e7bb4b
+目前尚未适配需要使用GMP的测试。需要自行指定GMP Path.
--- conflicted
+++ resolved
@@ -1,11 +1,6 @@
-<<<<<<< HEAD
-cmake_minimum_required(VERSION 3.21)
+cmake_minimum_required(VERSION 3.20)
 set(WJR_VERSION 0.1.1)
 project(wjr VERSION ${WJR_VERSION} LANGUAGES CXX)
-=======
-cmake_minimum_required(VERSION 3.20)
-project(wjr VERSION 0.1.1 LANGUAGES CXX)
->>>>>>> b82657b3
 
 if(NOT(CMAKE_SIZEOF_VOID_P EQUAL 8))
    message(FATAL_ERROR "Not support non 64-bit currently, CMake will exit.")
